--- conflicted
+++ resolved
@@ -94,11 +94,8 @@
 - PR #4456 Add argmin/max and string min/max to sort groupby
 - PR #4564 Added Java bindings for clamp operator.
 - PR #4602 Add Cython bindings for functions in `datetime.hpp`
-<<<<<<< HEAD
 - PR #4670 Add java and JNI bindings for contains_re
-=======
 - PR #4363 Grouped Rolling Window support
->>>>>>> f90b91e9
 
 ## Improvements
 
