--- conflicted
+++ resolved
@@ -50,198 +50,20 @@
  * @brief Invokes the given `func` with desired the row equality and probing method
  *
  * @tparam HasNested Flag indicating whether there are nested columns in the input
-<<<<<<< HEAD
- * @tparam Hasher Type of device hash function
-=======
->>>>>>> a00b0db5
  * @tparam Func Type of the helper function doing `distinct` check
  *
  * @param compare_nulls Control whether nulls should be compared as equal or not
  * @param compare_nans Control whether floating-point NaNs values should be compared as equal or not
  * @param has_nulls Flag indicating whether the input has nulls or not
-<<<<<<< HEAD
- * @param equal Self table comparator
- * @param d_hash Device hash functor
- * @param func The input functor to invoke
- */
-template <bool HasNested, typename Hasher, typename Func>
-=======
  * @param row_equal Self table comparator
  * @param func The input functor to invoke
  */
 template <bool HasNested, typename Func>
->>>>>>> a00b0db5
 rmm::device_uvector<cudf::size_type> dispatch_hash_set(
   null_equality compare_nulls,
   nan_equality compare_nans,
   bool has_nulls,
   cudf::experimental::row::equality::self_comparator row_equal,
-<<<<<<< HEAD
-  Hasher const& d_hash,
-  Func&& func)
-{
-  // Distinguish probing scheme CG sizes between nested and flat types for better performance
-  auto const probing_scheme = [&]() {
-    if constexpr (HasNested) {
-      return cuco::linear_probing<4, Hasher>{d_hash};
-    } else {
-      return cuco::linear_probing<1, Hasher>{d_hash};
-    }
-  }();
-
-  if (compare_nans == nan_equality::ALL_EQUAL) {
-    auto const d_equal = row_equal.equal_to<HasNested>(
-      nullate::DYNAMIC{has_nulls},
-      compare_nulls,
-      cudf::experimental::row::equality::nan_equal_physical_equality_comparator{});
-    return func(d_equal, probing_scheme);
-  } else {
-    auto const d_equal = row_equal.equal_to<HasNested>(
-      nullate::DYNAMIC{has_nulls},
-      compare_nulls,
-      cudf::experimental::row::equality::physical_equality_comparator{});
-    return func(d_equal, probing_scheme);
-  }
-}
-}  // namespace
-
-template <typename SetRef>
-void distinct_first_last_none(SetRef set,
-                              rmm::device_uvector<size_type>& output_indices,
-                              size_type num_rows,
-                              duplicate_keep_option keep,
-                              rmm::cuda_stream_view stream,
-                              rmm::mr::device_memory_resource* mr)
-{
-  auto reduction_results = rmm::device_uvector<size_type>(num_rows, stream, mr);
-  thrust::uninitialized_fill(rmm::exec_policy(stream),
-                             reduction_results.begin(),
-                             reduction_results.end(),
-                             reduction_init_value(keep));
-
-  static auto constexpr cg_size = SetRef::cg_size;
-
-  thrust::for_each(
-    rmm::exec_policy(stream),
-    thrust::make_counting_iterator(0),
-    thrust::make_counting_iterator(num_rows * cg_size),
-    [set, keep, reduction_results = reduction_results.begin()] __device__(
-      size_type const idx) mutable {
-      size_type cg_idx = idx / cg_size;
-
-      auto [out_ptr, inserted] = [&]() {
-        if constexpr (cg_size == 1) {
-          return set.insert_and_find(idx);
-        } else {
-          auto const tile =
-            cooperative_groups::tiled_partition<cg_size>(cooperative_groups::this_thread_block());
-          return set.insert_and_find(tile, cg_idx);
-        }
-      }();
-
-      auto const tile =
-        cooperative_groups::tiled_partition<cg_size>(cooperative_groups::this_thread_block());
-      if (keep == duplicate_keep_option::KEEP_FIRST and tile.thread_rank() == 0) {
-        // Store the smallest index of all rows that are equal.
-        auto ref =
-          cuda::atomic_ref<size_type, cuda::thread_scope_device>{reduction_results[*out_ptr]};
-        ref.fetch_min(cg_idx, cuda::memory_order_relaxed);
-      }
-      if (keep == duplicate_keep_option::KEEP_LAST and tile.thread_rank() == 0) {
-        // Store the greatest index of all rows that are equal.
-        auto ref =
-          cuda::atomic_ref<size_type, cuda::thread_scope_device>{reduction_results[*out_ptr]};
-        ref.fetch_max(cg_idx, cuda::memory_order_relaxed);
-      }
-      if (keep == duplicate_keep_option::KEEP_NONE and tile.thread_rank() == 0) {
-        // Count the number of rows in each group of rows that are compared equal.
-        auto ref =
-          cuda::atomic_ref<size_type, cuda::thread_scope_device>{reduction_results[*out_ptr]};
-        ref.fetch_add(size_type{1}, cuda::memory_order_relaxed);
-      }
-    });
-
-  auto const map_end = [&] {
-    if (keep == duplicate_keep_option::KEEP_NONE) {
-      // Reduction results with `KEEP_NONE` are either group sizes of equal rows, or `0`.
-      // Thus, we only output index of the rows in the groups having group size of `1`.
-      return thrust::copy_if(rmm::exec_policy(stream),
-                             thrust::make_counting_iterator(0),
-                             thrust::make_counting_iterator(num_rows),
-                             output_indices.begin(),
-                             [reduction_results = reduction_results.begin()] __device__(
-                               auto const idx) { return reduction_results[idx] == size_type{1}; });
-    }
-
-    // Reduction results with `KEEP_FIRST` and `KEEP_LAST` are row indices of the first/last row in
-    // each group of equal rows (which are the desired output indices), or the value given by
-    // `reduction_init_value()`.
-    return thrust::copy_if(rmm::exec_policy(stream),
-                           reduction_results.begin(),
-                           reduction_results.end(),
-                           output_indices.begin(),
-                           [init_value = reduction_init_value(keep)] __device__(auto const idx) {
-                             return idx != init_value;
-                           });
-  }();
-
-  output_indices.resize(thrust::distance(output_indices.begin(), map_end), stream);
-}
-
-rmm::device_uvector<size_type> distinct_indices(table_view const& input,
-                                                duplicate_keep_option keep,
-                                                null_equality nulls_equal,
-                                                nan_equality nans_equal,
-                                                rmm::cuda_stream_view stream,
-                                                rmm::mr::device_memory_resource* mr)
-{
-  if (input.num_rows() == 0 or input.num_columns() == 0) {
-    return rmm::device_uvector<size_type>(0, stream, mr);
-  }
-
-  auto const preprocessed_input =
-    cudf::experimental::row::hash::preprocessed_table::create(input, stream);
-  auto const has_nulls          = nullate::DYNAMIC{cudf::has_nested_nulls(input)};
-  auto const has_nested_columns = cudf::detail::has_nested_columns(input);
-
-  auto const row_hash = cudf::experimental::row::hash::row_hasher(preprocessed_input);
-  auto const d_hash   = row_hash.device_hasher(has_nulls);
-
-  auto const row_equal = cudf::experimental::row::equality::self_comparator(preprocessed_input);
-
-  auto const helper_func = [&](auto const& d_equal, auto const& probing_scheme) {
-    auto set        = cuco::static_set{input.num_rows(),
-                                0.5,  // desired load factor
-                                cuco::empty_key{cudf::detail::CUDF_SIZE_TYPE_SENTINEL},
-                                d_equal,
-                                probing_scheme,
-                                       {},
-                                       {},
-                                cudf::detail::cuco_allocator{stream},
-                                stream.value()};
-    auto const iter = thrust::counting_iterator<cudf::size_type>{0};
-    auto const size = set.insert(iter, iter + input.num_rows(), stream.value());
-
-    auto output_indices = rmm::device_uvector<size_type>(size, stream, mr);
-    // If we don't care about order, just gather indices of distinct keys taken from map.
-    if (keep == duplicate_keep_option::KEEP_ANY) {
-      set.retrieve_all(output_indices.begin(), stream.value());
-      return output_indices;
-    }
-
-    distinct_first_last_none(
-      set.ref(cuco::op::insert_and_find), output_indices, input.num_rows(), keep, stream, mr);
-    return output_indices;
-  };
-
-  if (cudf::detail::has_nested_columns(input)) {
-    return dispatch_hash_set<true>(
-      nulls_equal, nans_equal, has_nulls, row_equal, d_hash, helper_func);
-  } else {
-    return dispatch_hash_set<false>(
-      nulls_equal, nans_equal, has_nulls, row_equal, d_hash, helper_func);
-  }
-=======
   Func&& func)
 {
   if (compare_nans == nan_equality::ALL_EQUAL) {
@@ -304,7 +126,6 @@
   } else {
     return dispatch_hash_set<false>(nulls_equal, nans_equal, has_nulls, row_equal, helper_func);
   }
->>>>>>> a00b0db5
 }
 
 std::unique_ptr<table> distinct(table_view const& input,
