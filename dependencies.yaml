# Dependency list for https://github.com/rapidsai/dependency-file-generator
files:
  all:
    output: conda
    matrix:
      cuda: ["11.8", "12.5"]
      arch: [x86_64]
    includes:
      - build_base
      - build_all
      - build_cpp
      - build_python_common
      - cuda
      - cuda_version
      - depends_on_cupy
      - depends_on_librmm
      - depends_on_rmm
      - develop
      - docs
      - notebooks
      - py_version
      - pyarrow_run
      - rapids_build_skbuild
      - rapids_build_setuptools
      - run_common
      - run_cudf
      - run_pylibcudf
      - run_dask_cudf
      - run_custreamz
      - test_cpp
      - test_python_common
      - test_python_cudf
      - test_python_dask_cudf
      - test_python_pylibcudf
      - test_python_cudf_pandas
  test_static_build:
    output: none
    includes:
      - build_base
  test_cpp:
    output: none
    includes:
      - cuda_version
      - test_cpp
  test_python:
    output: none
    includes:
      - cuda_version
      - py_version
      - test_python_common
      - test_python_cudf
      - test_python_dask_cudf
      - test_python_cudf_pandas
  test_java:
    output: none
    includes:
      - build_base
      - build_all
      - cuda
      - cuda_version
      - test_java
  test_notebooks:
    output: none
    includes:
      - cuda_version
      - notebooks
      - py_version
  checks:
    output: none
    includes:
      - develop
      - py_version
  docs:
    output: none
    includes:
      - cuda
      - cuda_version
      - docs
      - py_version
  py_build_cudf:
    output: pyproject
    pyproject_dir: python/cudf
    extras:
      table: build-system
    includes:
      - rapids_build_skbuild
  py_rapids_build_cudf:
    output: pyproject
    pyproject_dir: python/cudf
    extras:
      table: tool.rapids-build-backend
      key: requires
    includes:
      - build_base
      - build_python_common
      - depends_on_pylibcudf
      - depends_on_libcudf
      - depends_on_librmm
      - depends_on_rmm
  py_run_cudf:
    output: pyproject
    pyproject_dir: python/cudf
    extras:
      table: project
    includes:
      - run_common
      - run_cudf
      - pyarrow_run
      - depends_on_cupy
      - depends_on_libcudf
      - depends_on_pylibcudf
      - depends_on_rmm
  py_test_cudf:
    output: pyproject
    pyproject_dir: python/cudf
    extras:
      table: project.optional-dependencies
      key: test
    includes:
      - test_python_common
      - test_python_cudf
  py_build_libcudf:
    output: pyproject
    pyproject_dir: python/libcudf
    extras:
      table: build-system
    includes:
      - rapids_build_skbuild
  py_rapids_build_libcudf:
    output: pyproject
    pyproject_dir: python/libcudf
    extras:
      table: tool.rapids-build-backend
      key: requires
    includes:
      - build_base
      - build_cpp
      - depends_on_librmm
  py_build_pylibcudf:
    output: pyproject
    pyproject_dir: python/pylibcudf
    extras:
      table: build-system
    includes:
      - rapids_build_skbuild
  py_rapids_build_pylibcudf:
    output: pyproject
    pyproject_dir: python/pylibcudf
    extras:
      table: tool.rapids-build-backend
      key: requires
    includes:
      - build_base
      - build_python_common
      - depends_on_libcudf
      - depends_on_librmm
      - depends_on_rmm
  py_run_pylibcudf:
    output: pyproject
    pyproject_dir: python/pylibcudf
    extras:
      table: project
    includes:
      - depends_on_libcudf
      - depends_on_rmm
      - pyarrow_run
      - run_pylibcudf
  py_test_pylibcudf:
    output: pyproject
    pyproject_dir: python/pylibcudf
    extras:
      table: project.optional-dependencies
      key: test
    includes:
      - test_python_common
      - test_python_pylibcudf
  py_test_pandas_cudf:
    output: pyproject
    pyproject_dir: python/cudf
    extras:
      table: project.optional-dependencies
      key: pandas-tests
    includes:
      - test_python_pandas_cudf
  py_test_cudf_pandas:
    output: pyproject
    pyproject_dir: python/cudf
    extras:
      table: project.optional-dependencies
      key: cudf-pandas-tests
    includes:
      - test_python_cudf_pandas
  py_rapids_build_cudf_polars:
    output: pyproject
    pyproject_dir: python/cudf_polars
    extras:
      table: build-system
    includes:
      - rapids_build_setuptools
  py_run_cudf_polars:
    output: pyproject
    pyproject_dir: python/cudf_polars
    extras:
      table: project
    includes:
      - run_cudf_polars
      - depends_on_pylibcudf
  py_test_cudf_polars:
    output: pyproject
    pyproject_dir: python/cudf_polars
    extras:
      table: project.optional-dependencies
      key: test
    includes:
      - test_python_common
  py_build_dask_cudf:
    output: pyproject
    pyproject_dir: python/dask_cudf
    extras:
      table: build-system
    includes:
      - rapids_build_setuptools
  py_run_dask_cudf:
    output: pyproject
    pyproject_dir: python/dask_cudf
    extras:
      table: project
    includes:
      - run_common
      - run_dask_cudf
      - depends_on_cudf
      - depends_on_cupy
  py_test_dask_cudf:
    output: pyproject
    pyproject_dir: python/dask_cudf
    extras:
      table: project.optional-dependencies
      key: test
    includes:
      - test_python_common
      - test_python_dask_cudf
  py_build_cudf_kafka:
    output: pyproject
    pyproject_dir: python/cudf_kafka
    extras:
      table: build-system
    includes:
      - rapids_build_skbuild
  py_rapids_build_cudf_kafka:
    output: pyproject
    pyproject_dir: python/cudf_kafka
    extras:
      table: tool.rapids-build-backend
      key: requires
    includes:
      - build_base
      - build_python_common
  py_run_cudf_kafka:
    output: pyproject
    pyproject_dir: python/cudf_kafka
    extras:
      table: project
    includes:
      - depends_on_cudf
  py_test_cudf_kafka:
    output: pyproject
    pyproject_dir: python/cudf_kafka
    extras:
      table: project.optional-dependencies
      key: test
    includes:
      - test_python_common
  py_build_custreamz:
    output: pyproject
    pyproject_dir: python/custreamz
    extras:
      table: build-system
    includes:
      - rapids_build_setuptools
  py_run_custreamz:
    output: pyproject
    pyproject_dir: python/custreamz
    extras:
      table: project
    includes:
      - run_custreamz
      - depends_on_cudf
      - depends_on_cudf_kafka
  py_test_custreamz:
    output: pyproject
    pyproject_dir: python/custreamz
    extras:
      table: project.optional-dependencies
      key: test
    includes:
      - test_python_common
channels:
  - rapidsai
  - rapidsai-nightly
  - dask/label/dev
  - conda-forge
  - nvidia
dependencies:
  build_base:
    common:
      - output_types: [conda, requirements, pyproject]
        packages:
          - &cmake_ver cmake>=3.26.4,!=3.30.0
          - &ninja ninja
  build_all:
    common:
      - output_types: conda
        packages:
          - c-compiler
          - cxx-compiler
          - dlpack>=0.8,<1.0
          - zlib>=1.2.13
    specific:
      - output_types: conda
        matrices:
          - matrix:
              arch: x86_64
            packages:
              - gcc_linux-64=11.*
              - sysroot_linux-64==2.17
          - matrix:
              arch: aarch64
            packages:
              - gcc_linux-aarch64=11.*
              - sysroot_linux-aarch64==2.17
      - output_types: conda
        matrices:
          - matrix:
              cuda: "12.*"
            packages:
              - cuda-nvcc
          - matrix:
              arch: x86_64
              cuda: "11.8"
            packages:
              - nvcc_linux-64=11.8
          - matrix:
              arch: aarch64
              cuda: "11.8"
            packages:
              - nvcc_linux-aarch64=11.8
  build_cpp:
    common:
      - output_types: conda
        packages:
          - fmt>=10.1.1,<11
          - librmm==24.10.*,>=0.0.0a0
          - libkvikio==24.10.*,>=0.0.0a0
          - flatbuffers==24.3.25
          - librdkafka>=1.9.0,<1.10.0a0
          # Align nvcomp version with rapids-cmake
          - nvcomp==3.0.6
          - spdlog>=1.12.0,<1.13
  rapids_build_skbuild:
    common:
      - output_types: [conda, requirements, pyproject]
        packages:
          - &rapids_build_backend rapids-build-backend>=0.3.0,<0.4.0.dev0
      - output_types: conda
        packages:
          - scikit-build-core>=0.10.0
      - output_types: [requirements, pyproject]
        packages:
          - scikit-build-core[pyproject]>=0.10.0
  rapids_build_setuptools:
    common:
      - output_types: [requirements, pyproject]
        packages:
          - *rapids_build_backend
          - setuptools
          - wheel
  build_python_common:
    common:
      - output_types: [conda, requirements, pyproject]
        packages:
          - cython>=3.0.3
<<<<<<< HEAD
          # Hard pin the patch version used during the build. This must be kept
          # in sync with the version pinned in get_arrow.cmake.
          - pyarrow==16.1.0.*
      - output_types: pyproject
        packages:
          # Hard pin the patch version used during the build.
          # Sync with conda build constraint & wheel run constraint.
          # TODO: Change to `2.0.*` for NumPy 2
          - numpy==1.23.*
  build_python_cudf:
    common:
      - output_types: conda
        packages:
          - &rmm_unsuffixed rmm==24.10.*,>=0.0.0a0
          - pip
          - pip:
              - git+https://github.com/python-streamz/streamz.git@master
      - output_types: requirements
        packages:
          # pip recognizes the index as a global option for the requirements.txt file
          # This index is needed for rmm-cu{11,12}.
          - --extra-index-url=https://pypi.nvidia.com
          - --extra-index-url=https://pypi.anaconda.org/rapidsai-wheels-nightly/simple
          - git+https://github.com/python-streamz/streamz.git@master
    specific:
      - output_types: [requirements, pyproject]
        matrices:
          - matrix:
              cuda: "12.*"
              cuda_suffixed: "true"
            packages:
              - rmm-cu12==24.10.*,>=0.0.0a0
          - matrix:
              cuda: "11.*"
              cuda_suffixed: "true"
            packages:
              - rmm-cu11==24.10.*,>=0.0.0a0
          - {matrix: null, packages: [*rmm_unsuffixed]}
  libarrow_build:
    common:
      - output_types: conda
        packages:
          # Hard pin the Arrow patch version used during the build. This must
          # be kept in sync with the version pinned in get_arrow.cmake.
          - libarrow-acero==16.1.0.*
          - libarrow-dataset==16.1.0.*
          - libarrow==16.1.0.*
          - libparquet==16.1.0.*
  libarrow_run:
    common:
      - output_types: conda
        packages:
          # Allow runtime version to float up to patch version
          - libarrow-acero>=16.1.0,<16.2.0a0
          - libarrow-dataset>=16.1.0,<16.2.0a0
          - libarrow>=16.1.0,<16.2.0a0
          - libparquet>=16.1.0,<16.2.0a0
=======
>>>>>>> 949f1719
  pyarrow_run:
    common:
      - output_types: [conda, requirements, pyproject]
        packages:
          - pyarrow>=14.0.0,<18.0.0a0
  cuda_version:
    specific:
      - output_types: conda
        matrices:
          - matrix:
              cuda: "11.2"
            packages:
              - cuda-version=11.2
          - matrix:
              cuda: "11.4"
            packages:
              - cuda-version=11.4
          - matrix:
              cuda: "11.5"
            packages:
              - cuda-version=11.5
          - matrix:
              cuda: "11.8"
            packages:
              - cuda-version=11.8
          - matrix:
              cuda: "12.0"
            packages:
              - cuda-version=12.0
          - matrix:
              cuda: "12.2"
            packages:
              - cuda-version=12.2
          - matrix:
              cuda: "12.5"
            packages:
              - cuda-version=12.5
  cuda:
    specific:
      - output_types: conda
        matrices:
          - matrix:
              cuda: "12.*"
            packages:
              - cuda-cudart-dev
              - cuda-nvrtc-dev
              - cuda-nvtx-dev
              - libcurand-dev
          - matrix:
              cuda: "11.8"
            packages:
              - cudatoolkit
              - cuda-nvtx=11.8
              - libcurand-dev=10.3.0.86
              - libcurand=10.3.0.86
          - matrix:
              cuda: "11.5"
            packages:
              - cudatoolkit
              - cuda-nvtx=11.5
                # Can't hard pin the version since 11.x is missing many
                # packages for specific versions
              - libcurand-dev>=10.2.6.48,<=10.2.7.107
              - libcurand>=10.2.6.48,<=10.2.7.107
          - matrix:
              cuda: "11.4"
            packages:
              - cudatoolkit
              - &cudanvtx114 cuda-nvtx=11.4
              - &libcurand_dev114 libcurand-dev>=10.2.5.43,<=10.2.5.120
              - &libcurand114 libcurand>=10.2.5.43,<=10.2.5.120
          - matrix:
              cuda: "11.2"
            packages:
              - cudatoolkit
                # The NVIDIA channel doesn't publish pkgs older than 11.4 for
                # these libs, so 11.2 uses 11.4 packages (the oldest
                # available).
              - *cudanvtx114
              - *libcurand_dev114
              - *libcurand114
      - output_types: conda
        matrices:
          - matrix:
              arch: aarch64
            packages:
          - matrix:
              cuda: "12.*"
              arch: x86_64
            packages:
              - libcufile-dev
          - matrix:
              cuda: "11.8"
              arch: x86_64
            packages:
              - libcufile=1.4.0.31
              - libcufile-dev=1.4.0.31
          - matrix:
              cuda: "11.5"
              arch: x86_64
            packages:
              - libcufile>=1.1.0.37,<=1.1.1.25
              - libcufile-dev>=1.1.0.37,<=1.1.1.25
          - matrix:
              cuda: "11.4"
              arch: x86_64
            packages:
              - &libcufile_114 libcufile>=1.0.0.82,<=1.0.2.10
              - &libcufile_dev114 libcufile-dev>=1.0.0.82,<=1.0.2.10
          - matrix:
              cuda: "11.2"
              arch: x86_64
            packages:
              # The NVIDIA channel doesn't publish pkgs older than 11.4 for these libs,
              # so 11.2 uses 11.4 packages (the oldest available).
              - *libcufile_114
              - *libcufile_dev114
  develop:
    common:
      - output_types: [conda, requirements]
        packages:
          - pre-commit
          # pre-commit requires identify minimum version 1.0, but clang-format requires textproto support and that was
          # added in 2.5.20, so we need to call out the minimum version needed for our plugins
          - identify>=2.5.20
      - output_types: conda
        packages:
          - clang==16.0.6
          - clang-tools=16.0.6
          - &doxygen doxygen=1.9.1 # pre-commit hook needs a specific version.
  docs:
    common:
      - output_types: [conda]
        packages:
          - breathe>=4.35.0
          - dask-cuda==24.10.*,>=0.0.0a0
          - *doxygen
          - make
          - myst-nb
          - nbsphinx
          - numpydoc
          - pandoc
          # https://github.com/pydata/pydata-sphinx-theme/issues/1539
          - pydata-sphinx-theme!=0.14.2
          - scipy
          - sphinx
          - sphinx-autobuild
          - sphinx-copybutton
          - sphinx-markdown-tables
          - sphinx-remove-toctrees
          - sphinxcontrib-websupport
  notebooks:
    common:
      - output_types: [conda, requirements]
        packages:
          - ipython
          - notebook
          - scipy
  py_version:
    specific:
      - output_types: conda
        matrices:
          - matrix:
              py: "3.10"
            packages:
              - python=3.10
          - matrix:
              py: "3.11"
            packages:
              - python=3.11
          - matrix:
            packages:
              - python>=3.10,<3.12
  run_common:
    common:
      - output_types: [conda, requirements, pyproject]
        packages:
          - fsspec>=0.6.0
          - &numpy numpy>=1.23,<3.0a0
          - pandas>=2.0,<2.2.3dev0
  run_pylibcudf:
    common:
      - output_types: [conda, requirements, pyproject]
        packages:
          - nvtx>=0.2.1
          - packaging
          - typing_extensions>=4.0.0
      - output_types: requirements
        packages:
          # pip recognizes the index as a global option for the requirements.txt file
          # This index is needed for rmm.
          - --extra-index-url=https://pypi.nvidia.com
          - --extra-index-url=https://pypi.anaconda.org/rapidsai-wheels-nightly/simple
    specific:
      - output_types: [conda, requirements, pyproject]
        matrices:
          - matrix: {cuda: "12.*"}
            packages:
              - cuda-python>=12.0,<13.0a0
          - matrix: {cuda: "11.*"}
            packages: &run_pylibcudf_packages_all_cu11
              - cuda-python>=11.7.1,<12.0a0
          - {matrix: null, packages: *run_pylibcudf_packages_all_cu11}
  run_cudf:
    common:
      - output_types: [conda, requirements, pyproject]
        packages:
          - cachetools
          - &numba numba>=0.57
          - nvtx>=0.2.1
          - packaging
          - rich
          - typing_extensions>=4.0.0
      - output_types: requirements
        packages:
          # pip recognizes the index as a global option for the requirements.txt file
          # This index is needed for rmm, cubinlinker, ptxcompiler.
          - --extra-index-url=https://pypi.nvidia.com
          - --extra-index-url=https://pypi.anaconda.org/rapidsai-wheels-nightly/simple
    specific:
      - output_types: [conda, requirements, pyproject]
        matrices:
          - matrix: {cuda: "12.*"}
            packages:
              - cuda-python>=12.0,<13.0a0
          - matrix: {cuda: "11.*"}
            packages: &run_cudf_packages_all_cu11
              - cuda-python>=11.7.1,<12.0a0
          - {matrix: null, packages: *run_cudf_packages_all_cu11}
      - output_types: conda
        matrices:
          - matrix: {cuda: "12.*"}
            packages:
              - &pynvjitlink_unsuffixed pynvjitlink>=0.0.0a0
          - matrix: {cuda: "11.*"}
            packages:
              - &cubinlinker_unsuffixed cubinlinker
              - &ptxcompiler_unsuffixed ptxcompiler
      - output_types: [requirements, pyproject]
        matrices:
          - matrix:
              cuda: "12.*"
              cuda_suffixed: "true"
            packages:
<<<<<<< HEAD
              - rmm-cu12==24.10.*,>=0.0.0a0
=======
>>>>>>> 949f1719
              - pynvjitlink-cu12>=0.0.0a0
          - matrix:
              cuda: "12.*"
              cuda_suffixed: "false"
            packages:
              - *pynvjitlink_unsuffixed
          - matrix:
              cuda: "11.*"
              cuda_suffixed: "true"
            packages:
<<<<<<< HEAD
              - rmm-cu11==24.10.*,>=0.0.0a0
=======
>>>>>>> 949f1719
              - cubinlinker-cu11
              - ptxcompiler-cu11
          - matrix:
              cuda: "11.*"
              cuda_suffixed: "false"
            packages: &run_cudf_cu11_unsuffixed
              - *cubinlinker_unsuffixed
              - *ptxcompiler_unsuffixed
          - {matrix: null, packages: *run_cudf_cu11_unsuffixed}
  run_cudf_polars:
    common:
      - output_types: [conda, requirements, pyproject]
        packages:
          - polars>=1.0
  run_dask_cudf:
    common:
      - output_types: [conda, requirements, pyproject]
        packages:
          - rapids-dask-dependency==24.10.*,>=0.0.0a0
  run_custreamz:
    common:
      - output_types: conda
        packages:
          - python-confluent-kafka>=1.9.0,<1.10.0a0
      - output_types: [conda, requirements, pyproject]
        packages:
          - streamz
      - output_types: [requirements, pyproject]
        packages:
          - confluent-kafka>=1.9.0,<1.10.0a0
  test_cpp:
    common:
      - output_types: conda
        packages:
          - *cmake_ver
    specific:
      - output_types: conda
        matrices:
          - matrix:
              cuda: "12.*"
            packages:
              - cuda-sanitizer-api
          - matrix:
              cuda: "11.8"
            packages:
              - cuda-sanitizer-api=11.8.86
          - matrix:  # Fallback for CUDA 11 or no matrix
            packages:
  test_java:
    common:
      - output_types: conda
        packages:
          - *cmake_ver
          - maven
          - openjdk=8.*
          - boost
  test_python_common:
    common:
      - output_types: [conda, requirements, pyproject]
        packages:
          - pytest<8
          - pytest-cov
          - pytest-xdist
    specific:
      # Define additional constraints for testing with oldest dependencies.
      - output_types: [conda, requirements]
        matrices:
          - matrix: {dependencies: "oldest"}
            packages:
              - numba==0.57.*
              - numpy==1.23.*
              - pandas==2.0.*
              - pyarrow==14.0.0
              - cupy==12.0.0  # ignored as pip constraint
          - matrix:
            packages:
      - output_types: requirements
        # Using --constraints for pip install, so we list cupy multiple times
        matrices:
          - matrix: {dependencies: "oldest"}
            packages:
              - cupy-cuda11x==12.0.0
              - cupy-cuda12x==12.0.0
          - matrix:
            packages:
  test_python_pylibcudf:
    common:
      - output_types: [conda, requirements, pyproject]
        packages:
          - fastavro>=0.22.9
          - hypothesis
          - *numpy
          - pandas
  test_python_cudf:
    common:
      - output_types: [conda, requirements, pyproject]
        packages:
          - cramjam
          - fastavro>=0.22.9
          - hypothesis
          - pytest-benchmark
          - pytest-cases>=3.8.2
          - scipy
      - output_types: conda
        packages:
          - aiobotocore>=2.2.0
          - boto3>=1.21.21
          - botocore>=1.24.21
          - msgpack-python
          - moto>=4.0.8
          - s3fs>=2022.3.0
      - output_types: pyproject
        packages:
          - msgpack
          - &tokenizers tokenizers==0.15.2
          - &transformers transformers==4.39.3
          - tzdata
    specific:
      - output_types: conda
        matrices:
          - matrix:
              arch: x86_64
            packages:
              # Currently, CUDA + aarch64 builds of pytorch do not exist on conda-forge.
              - pytorch>=2.1.0
              # We only install these on x86_64 to avoid pulling pytorch as a
              # dependency of transformers.
              - *tokenizers
              - *transformers
          - matrix:
            packages:
  test_python_dask_cudf:
    common:
      - output_types: [conda, requirements, pyproject]
        packages:
          - dask-cuda==24.10.*,>=0.0.0a0
          - *numba
  depends_on_libcudf:
    common:
      - output_types: conda
        packages:
          - &libcudf_unsuffixed libcudf==24.10.*,>=0.0.0a0
      - output_types: requirements
        packages:
          # pip recognizes the index as a global option for the requirements.txt file
          # This index is needed for libcudf-cu{11,12}.
          - --extra-index-url=https://pypi.nvidia.com
          - --extra-index-url=https://pypi.anaconda.org/rapidsai-wheels-nightly/simple
    specific:
      - output_types: [requirements, pyproject]
        matrices:
          - matrix:
              cuda: "12.*"
              cuda_suffixed: "true"
            packages:
              - libcudf-cu12==24.10.*,>=0.0.0a0
          - matrix:
              cuda: "11.*"
              cuda_suffixed: "true"
            packages:
              - libcudf-cu11==24.10.*,>=0.0.0a0
          - {matrix: null, packages: [*libcudf_unsuffixed]}
  depends_on_pylibcudf:
    common:
      - output_types: conda
        packages:
          - &pylibcudf_unsuffixed pylibcudf==24.10.*,>=0.0.0a0
      - output_types: requirements
        packages:
          # pip recognizes the index as a global option for the requirements.txt file
          # This index is needed for rmm, cubinlinker, ptxcompiler.
          - --extra-index-url=https://pypi.nvidia.com
          - --extra-index-url=https://pypi.anaconda.org/rapidsai-wheels-nightly/simple
    specific:
      - output_types: [requirements, pyproject]
        matrices:
          - matrix:
              cuda: "12.*"
              cuda_suffixed: "true"
            packages:
              - pylibcudf-cu12==24.10.*,>=0.0.0a0
          - matrix:
              cuda: "11.*"
              cuda_suffixed: "true"
            packages:
              - pylibcudf-cu11==24.10.*,>=0.0.0a0
          - {matrix: null, packages: [*pylibcudf_unsuffixed]}
  depends_on_cudf:
    common:
      - output_types: conda
        packages:
          - &cudf_unsuffixed cudf==24.10.*,>=0.0.0a0
      - output_types: requirements
        packages:
          # pip recognizes the index as a global option for the requirements.txt file
          # This index is needed for rmm, cubinlinker, ptxcompiler.
          - --extra-index-url=https://pypi.nvidia.com
          - --extra-index-url=https://pypi.anaconda.org/rapidsai-wheels-nightly/simple
    specific:
      - output_types: [requirements, pyproject]
        matrices:
          - matrix:
              cuda: "12.*"
              cuda_suffixed: "true"
            packages:
              - cudf-cu12==24.10.*,>=0.0.0a0
          - matrix:
              cuda: "11.*"
              cuda_suffixed: "true"
            packages:
              - cudf-cu11==24.10.*,>=0.0.0a0
          - {matrix: null, packages: [*cudf_unsuffixed]}
  depends_on_cudf_kafka:
    common:
      - output_types: conda
        packages:
          - &cudf_kafka_unsuffixed cudf_kafka==24.10.*,>=0.0.0a0
      - output_types: requirements
        packages:
          # pip recognizes the index as a global option for the requirements.txt file
          # This index is needed for rmm, cubinlinker, ptxcompiler.
          - --extra-index-url=https://pypi.nvidia.com
          - --extra-index-url=https://pypi.anaconda.org/rapidsai-wheels-nightly/simple
    specific:
      - output_types: [requirements, pyproject]
        matrices:
          - matrix:
              cuda: "12.*"
              cuda_suffixed: "true"
            packages:
              - cudf_kafka-cu12==24.10.*,>=0.0.0a0
          - matrix:
              cuda: "11.*"
              cuda_suffixed: "true"
            packages:
              - cudf_kafka-cu11==24.10.*,>=0.0.0a0
          - {matrix: null, packages: [*cudf_kafka_unsuffixed]}
  depends_on_cupy:
    common:
      - output_types: conda
        packages:
          - cupy>=12.0.0
    specific:
      - output_types: [requirements, pyproject]
        matrices:
          - matrix: {cuda: "12.*"}
            packages:
              - cupy-cuda12x>=12.0.0
          - matrix: {cuda: "11.*"}
            packages: &cupy_packages_cu11
              - cupy-cuda11x>=12.0.0
          - {matrix: null, packages: *cupy_packages_cu11}
  depends_on_librmm:
    common:
      - output_types: conda
        packages:
          - &librmm_unsuffixed librmm==24.10.*,>=0.0.0a0
      - output_types: requirements
        packages:
          # pip recognizes the index as a global option for the requirements.txt file
          # This index is needed for librmm-cu{11,12}.
          - --extra-index-url=https://pypi.nvidia.com
          - --extra-index-url=https://pypi.anaconda.org/rapidsai-wheels-nightly/simple
    specific:
      - output_types: [requirements, pyproject]
        matrices:
          - matrix:
              cuda: "12.*"
              cuda_suffixed: "true"
            packages:
              - librmm-cu12==24.10.*,>=0.0.0a0
          - matrix:
              cuda: "11.*"
              cuda_suffixed: "true"
            packages:
              - librmm-cu11==24.10.*,>=0.0.0a0
          - matrix:
            packages:
              - *librmm_unsuffixed
  depends_on_rmm:
    common:
      - output_types: conda
        packages:
          - &rmm_unsuffixed rmm==24.10.*,>=0.0.0a0
      - output_types: requirements
        packages:
          # pip recognizes the index as a global option for the requirements.txt file
          # This index is needed for rmm-cu{11,12}.
          - --extra-index-url=https://pypi.nvidia.com
          - --extra-index-url=https://pypi.anaconda.org/rapidsai-wheels-nightly/simple
    specific:
      - output_types: [requirements, pyproject]
        matrices:
          - matrix:
              cuda: "12.*"
              cuda_suffixed: "true"
            packages:
              - rmm-cu12==24.10.*,>=0.0.0a0
          - matrix:
              cuda: "11.*"
              cuda_suffixed: "true"
            packages:
              - rmm-cu11==24.10.*,>=0.0.0a0
          - matrix:
            packages:
              - *rmm_unsuffixed
  test_python_pandas_cudf:
    common:
      - output_types: [requirements, pyproject]
        packages:
          # dependencies to run pandas tests
          # https://github.com/pandas-dev/pandas/blob/main/environment.yml
          # pandas[...] includes all of the required dependencies.
          # Intentionally excluding `postgresql` because of
          # installation issues with `psycopg2`.
          - pandas[test, pyarrow, performance, computation, fss, excel, parquet, feather, hdf5, spss, html, xml, plot, output-formatting, clipboard, compression]
          - pytest-reportlog
          - ipython
  test_python_cudf_pandas:
    common:
      - output_types: [conda, requirements, pyproject]
        packages:
          - ipython
          - jupyter_client
          - nbconvert
          - nbformat
          - openpyxl<|MERGE_RESOLUTION|>--- conflicted
+++ resolved
@@ -379,66 +379,6 @@
       - output_types: [conda, requirements, pyproject]
         packages:
           - cython>=3.0.3
-<<<<<<< HEAD
-          # Hard pin the patch version used during the build. This must be kept
-          # in sync with the version pinned in get_arrow.cmake.
-          - pyarrow==16.1.0.*
-      - output_types: pyproject
-        packages:
-          # Hard pin the patch version used during the build.
-          # Sync with conda build constraint & wheel run constraint.
-          # TODO: Change to `2.0.*` for NumPy 2
-          - numpy==1.23.*
-  build_python_cudf:
-    common:
-      - output_types: conda
-        packages:
-          - &rmm_unsuffixed rmm==24.10.*,>=0.0.0a0
-          - pip
-          - pip:
-              - git+https://github.com/python-streamz/streamz.git@master
-      - output_types: requirements
-        packages:
-          # pip recognizes the index as a global option for the requirements.txt file
-          # This index is needed for rmm-cu{11,12}.
-          - --extra-index-url=https://pypi.nvidia.com
-          - --extra-index-url=https://pypi.anaconda.org/rapidsai-wheels-nightly/simple
-          - git+https://github.com/python-streamz/streamz.git@master
-    specific:
-      - output_types: [requirements, pyproject]
-        matrices:
-          - matrix:
-              cuda: "12.*"
-              cuda_suffixed: "true"
-            packages:
-              - rmm-cu12==24.10.*,>=0.0.0a0
-          - matrix:
-              cuda: "11.*"
-              cuda_suffixed: "true"
-            packages:
-              - rmm-cu11==24.10.*,>=0.0.0a0
-          - {matrix: null, packages: [*rmm_unsuffixed]}
-  libarrow_build:
-    common:
-      - output_types: conda
-        packages:
-          # Hard pin the Arrow patch version used during the build. This must
-          # be kept in sync with the version pinned in get_arrow.cmake.
-          - libarrow-acero==16.1.0.*
-          - libarrow-dataset==16.1.0.*
-          - libarrow==16.1.0.*
-          - libparquet==16.1.0.*
-  libarrow_run:
-    common:
-      - output_types: conda
-        packages:
-          # Allow runtime version to float up to patch version
-          - libarrow-acero>=16.1.0,<16.2.0a0
-          - libarrow-dataset>=16.1.0,<16.2.0a0
-          - libarrow>=16.1.0,<16.2.0a0
-          - libparquet>=16.1.0,<16.2.0a0
-=======
->>>>>>> 949f1719
   pyarrow_run:
     common:
       - output_types: [conda, requirements, pyproject]
@@ -683,10 +623,6 @@
               cuda: "12.*"
               cuda_suffixed: "true"
             packages:
-<<<<<<< HEAD
-              - rmm-cu12==24.10.*,>=0.0.0a0
-=======
->>>>>>> 949f1719
               - pynvjitlink-cu12>=0.0.0a0
           - matrix:
               cuda: "12.*"
@@ -697,10 +633,6 @@
               cuda: "11.*"
               cuda_suffixed: "true"
             packages:
-<<<<<<< HEAD
-              - rmm-cu11==24.10.*,>=0.0.0a0
-=======
->>>>>>> 949f1719
               - cubinlinker-cu11
               - ptxcompiler-cu11
           - matrix:
