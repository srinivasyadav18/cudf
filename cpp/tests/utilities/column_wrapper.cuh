--- conflicted
+++ resolved
@@ -319,22 +319,6 @@
    * @return true The two columns are equal
    * @return false The two columns are not equal
    *---------------------------------------------------------------------------**/
-<<<<<<< HEAD
-=======
-  bool operator==(column_wrapper<ColumnType> const& rhs) const {
-      return *this == *rhs.get();
-  }
-
-  /**---------------------------------------------------------------------------*
-   * @brief Compares if gdf_column is equal to this wrapper.
-   *
-   * Treats NULL == NULL
-   *
-   * @param rhs  The gdf_column to check for equality
-   * @return true The two columns are equal
-   * @return false The two columns are not equal
-   *---------------------------------------------------------------------------**/
->>>>>>> 19eb46c0
   bool operator==(gdf_column const& rhs) const {
     if (the_column.size != rhs.size) return false;
     if (the_column.dtype != rhs.dtype) return false;
@@ -342,16 +326,11 @@
     if (the_column.dtype_info.time_unit != rhs.dtype_info.time_unit)
       return false;
 
-<<<<<<< HEAD
     if ((the_column.data == nullptr) != (rhs.data == nullptr))
       return false; // if one is null but not both
     else if (rhs.data == nullptr)
       return true; // logically, both are null
     // both are non-null...
-=======
-    if (!(the_column.data && rhs.data))
-      return false;  // if one is null but not both
->>>>>>> 19eb46c0
 
     if (not thrust::all_of(rmm::exec_policy()->on(0),
                            thrust::make_counting_iterator(0),
