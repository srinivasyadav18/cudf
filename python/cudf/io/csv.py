# Copyright (c) 2018, NVIDIA CORPORATION.

from libgdf_cffi import libgdf, ffi

from cudf.dataframe.dataframe import Column
from cudf.dataframe.numerical import NumericalColumn
from cudf.dataframe.dataframe import DataFrame
from cudf.dataframe.datetime import DatetimeColumn
from cudf._gdf import nvtx_range_push, nvtx_range_pop

import numpy as np
import collections.abc


def _wrap_string(text):
    if(text is None):
        return ffi.NULL
    else:
        return ffi.new("char[]", text.encode())


def read_csv(filepath, lineterminator='\n',
             quotechar='"', quoting=True, doublequote=True,
             header='infer',
             mangle_dupe_cols=True, usecols=None,
             delimiter=',', sep=None, delim_whitespace=False,
             skipinitialspace=False, names=None, dtype=None,
<<<<<<< HEAD
             skipfooter=0, skiprows=0, dayfirst=False, thousands=None,
             decimal='.'):

=======
             skipfooter=0, skiprows=0, dayfirst=False, compression='infer',
             thousands=None, decimal='.'):
>>>>>>> 79648916
    """
    Load and parse a CSV file into a DataFrame

    Parameters
    ----------
    filepath : str
        Path of file to be read.
    delimiter : char, default ','
        Delimiter to be used.
    delim_whitespace : bool, default False
        Determines whether to use whitespace as delimiter.
    lineterminator : char, default '\\n'
        Character to indicate end of line.
    skipinitialspace : bool, default False
        Skip spaces after delimiter.
    names : list of str, default None
        List of column names to be used.
    dtype : list of str or dict of {col: dtype}, default None
        List of data types in the same order of the column names
        or a dictionary with column_name:dtype (pandas style).
    quotechar : char, default '"'
        Character to indicate start and end of quote item.
    quoting : bool, default True
        If True, start and end quotechar are removed from returned strings
        If False, start and end quotechar are kept in returned strings
    doublequote : bool, default True
        When quotechar is specified and quoting is True, indicates whether to
        interpret two consecutive quotechar inside fields as single quotechar
    header : int, default 'infer'
        Row number to use as the column names. Default behavior is to infer
        the column names: if no names are passed, header=0;
        if column names are passed explicitly, header=None.
    usecols : list of int or str, default None
        Returns subset of the columns given in the list. All elements must be
        either integer indices (column number) or strings that correspond to
        column names
    mangle_dupe_cols : boolean, default True
        Duplicate columns will be specified as 'X','X.1',...'X.N'.
    skiprows : int, default 0
        Number of rows to be skipped from the start of file.
    skipfooter : int, default 0
        Number of rows to be skipped at the bottom of file.
    compression : {'infer', 'gzip', 'zip', None}, default 'infer'
        For on-the-fly decompression of on-disk data. If ‘infer’, then detect
        compression from the following extensions: ‘.gz’,‘.zip’ (otherwise no
        decompression). If using ‘zip’, the ZIP file must contain only one
        data file to be read in, otherwise the first non-zero-sized file will
        be used. Set to None for no decompression.

    Returns
    -------
    GPU ``DataFrame`` object.

    Examples
    --------
    foo.txt : ::

        50,50|40,60|30,70|20,80|

    >>> import cudf
    >>> df = cudf.read_csv('foo.txt', delimiter=',', lineterminator='|',
    ...                     names=['col1', 'col2'], dtype=['int64', 'int64'],
    ...                     skiprows=1, skipfooter=1)
    >>> df
      col1 col2
    0 40   60
    1 30   70
    """

    if dtype is not None:
        if isinstance(dtype, collections.abc.Mapping):
            dtype_dict = True
        elif isinstance(dtype, collections.abc.Iterable):
            dtype_dict = False
        else:
            msg = '''dtype must be 'list like' or 'dict' '''
            raise TypeError(msg)
        if names is not None and len(dtype) != len(names):
            msg = '''All column dtypes must be specified.'''
            raise TypeError(msg)

    nvtx_range_push("PYGDF_READ_CSV", "purple")

    csv_reader = ffi.new('csv_read_arg*')

    # Populate csv_reader struct
    file_path = _wrap_string(filepath)
    csv_reader.file_path = file_path

    if header is 'infer':
        header = -1
    header_infer = header
    arr_names = []
    arr_dtypes = []
    if names is None:
        if header is -1:
            header_infer = 0
        if header is None:
            header_infer = -1
        csv_reader.names = ffi.NULL
        csv_reader.num_cols = 0
    else:
        if header is None:
            header_infer = -1
        csv_reader.num_cols = len(names)
        for col_name in names:
            arr_names.append(_wrap_string(col_name))
            if dtype is not None:
                if dtype_dict:
                    arr_dtypes.append(_wrap_string(str(dtype[col_name])))
        names_ptr = ffi.new('char*[]', arr_names)
        csv_reader.names = names_ptr

    if dtype is None:
        csv_reader.dtype = ffi.NULL
    else:
        if not dtype_dict:
            for col_dtype in dtype:
                arr_dtypes.append(_wrap_string(str(col_dtype)))
        dtype_ptr = ffi.new('char*[]', arr_dtypes)
        csv_reader.dtype = dtype_ptr

    csv_reader.use_cols_int = ffi.NULL
    csv_reader.use_cols_int_len = 0
    csv_reader.use_cols_char = ffi.NULL
    csv_reader.use_cols_char_len = 0

    if usecols is not None:
        arr_col_names = []
        if(all(isinstance(x, int) for x in usecols)):
            usecols_ptr = ffi.new('int[]', usecols)
            csv_reader.use_cols_int = usecols_ptr
            csv_reader.use_cols_int_len = len(usecols)
        else:
            for col_name in usecols:
                arr_col_names.append(_wrap_string(col_name))
            col_names_ptr = ffi.new('char*[]', arr_col_names)
            csv_reader.use_cols_char = col_names_ptr
            csv_reader.use_cols_char_len = len(usecols)

    if decimal == delimiter:
        raise ValueError("decimal cannot be the same as delimiter")

    if thousands == delimiter:
        raise ValueError("thousands cannot be the same as delimiter")

    csv_reader.delimiter = delimiter.encode()
    csv_reader.lineterminator = lineterminator.encode()
    csv_reader.quotechar = quotechar.encode()
    csv_reader.quoting = quoting
    csv_reader.doublequote = doublequote
    csv_reader.delim_whitespace = delim_whitespace
    csv_reader.skipinitialspace = skipinitialspace
    csv_reader.dayfirst = dayfirst
    csv_reader.header = header_infer
    csv_reader.skiprows = skiprows
    csv_reader.skipfooter = skipfooter
<<<<<<< HEAD
    csv_reader.mangle_dupe_cols = mangle_dupe_cols
    csv_reader.windowslinetermination = False
=======
    csv_reader.compression = _wrap_string(compression)
>>>>>>> 79648916
    csv_reader.decimal = decimal.encode()
    csv_reader.thousands = ffi.NULL
    if thousands:
        csv_reader.thousands = ffi.new('char*', thousands.encode())

    # Call read_csv
    libgdf.read_csv(csv_reader)

    out = csv_reader.data
    if out == ffi.NULL:
        raise ValueError("Failed to parse CSV")

    # Extract parsed columns

    outcols = []
    new_names = []
    for i in range(csv_reader.num_cols_out):
        newcol = Column.from_cffi_view(out[i])
        new_names.append(ffi.string(out[i].col_name).decode())
        if(newcol.dtype == np.dtype('datetime64[ms]')):
            outcols.append(newcol.view(DatetimeColumn, dtype='datetime64[ms]'))
        else:
            outcols.append(newcol.view(NumericalColumn, dtype=newcol.dtype))

    # Build dataframe
    df = DataFrame()
    # if names is not None and header_infer is -1:

    for k, v in zip(new_names, outcols):
        df[k] = v

    nvtx_range_pop()

    return df


def read_csv_strings(filepath, lineterminator='\n',
                     quotechar='"', quoting=True, doublequote=True,
                     delimiter=',', sep=None, delim_whitespace=False,
                     skipinitialspace=False, names=None, dtype=None,
                     skipfooter=0, skiprows=0, dayfirst=False):

    import nvstrings
    from cudf.dataframe.series import Series

    """
    **Experimental**: This function provided only as an alpha way of providing
    a way to use nvstrings alongside cudf.
    Future versions of cuDF will provide cleaner integration.

    Uses mostly same arguments as read_csv.
    Note: Doesn't currently support auto-column detection, header, usecols
    and mangle_dupe_cols args.

    Returns list of Series objects for numeric or date columns and nvstrings
    objects for those columns that are strings (dtype='str').

    Examples
    --------
    foo.txt : ::

        50,abc|40,def|30,ghi|20,jkl|

    .. code-block:: python

      import cudf
      fn = 'foo.txt'
      cols = cudf.io.read_csv_strings(fn, delimiter=',', lineterminator='|',
                           names=['col1', 'col2'], dtype=['int64', 'str'],
                           skiprows=1, skipfooter=1)
      type(cols[0])
      print(cols[0])

      type(cols[1])
      print(cols[1])

    Output:

    .. code-block:: python

      <class 'cudf.series.Series'>
      0 40
      1 30

      <class 'nvstrings.nvstrings'>
      ['def', 'ghi']

    """

    if names is None or dtype is None:
        msg = '''Automatic dtype detection not implemented:
        Column names and dtypes must be specified.'''
        raise TypeError(msg)

    if isinstance(dtype, dict):
        dtype_dict = True
    elif isinstance(dtype, list):
        dtype_dict = False
        if len(dtype) != len(names):
            msg = '''All column dtypes must be specified.'''
            raise TypeError(msg)
    else:
        msg = '''dtype must be 'list' or 'dict' '''
        raise TypeError(msg)

    csv_reader = ffi.new('csv_read_arg*')

    # Populate csv_reader struct
    file_path = _wrap_string(filepath)
    csv_reader.file_path = file_path

    arr_names = []
    arr_dtypes = []
    for col_name in names:
        arr_names.append(_wrap_string(col_name))
        if dtype_dict:
            arr_dtypes.append(_wrap_string(str(dtype[col_name])))
    names_ptr = ffi.new('char*[]', arr_names)
    csv_reader.names = names_ptr

    if not dtype_dict:
        for col_dtype in dtype:
            arr_dtypes.append(_wrap_string(str(col_dtype)))
    dtype_ptr = ffi.new('char*[]', arr_dtypes)
    csv_reader.dtype = dtype_ptr

    csv_reader.delimiter = delimiter.encode()
    csv_reader.lineterminator = lineterminator.encode()
    csv_reader.quotechar = quotechar.encode()
    csv_reader.quoting = quoting
    csv_reader.doublequote = doublequote
    csv_reader.delim_whitespace = delim_whitespace
    csv_reader.skipinitialspace = skipinitialspace
    csv_reader.dayfirst = dayfirst
    csv_reader.num_cols = len(names)
    csv_reader.skiprows = skiprows
    csv_reader.skipfooter = skipfooter

    # Call read_csv
    libgdf.read_csv(csv_reader)

    out = csv_reader.data
    if out == ffi.NULL:
        raise ValueError("Failed to parse CSV")

    # Extract parsed columns

    outcols = []
    for i in range(csv_reader.num_cols_out):
        if out[i].dtype == libgdf.GDF_STRING:
            ptr = int(ffi.cast("uintptr_t", out[i].data))
            outcols.append(nvstrings.bind_cpointer(ptr))
        else:
            newcol = Column.from_cffi_view(out[i])
            if(newcol.dtype == np.dtype('datetime64[ms]')):
                col = newcol.view(DatetimeColumn, dtype='datetime64[ms]')
            else:
                col = newcol.view(NumericalColumn, dtype=newcol.dtype)
            outcols.append(Series(col))

    return outcols<|MERGE_RESOLUTION|>--- conflicted
+++ resolved
@@ -25,14 +25,8 @@
              mangle_dupe_cols=True, usecols=None,
              delimiter=',', sep=None, delim_whitespace=False,
              skipinitialspace=False, names=None, dtype=None,
-<<<<<<< HEAD
-             skipfooter=0, skiprows=0, dayfirst=False, thousands=None,
-             decimal='.'):
-
-=======
              skipfooter=0, skiprows=0, dayfirst=False, compression='infer',
              thousands=None, decimal='.'):
->>>>>>> 79648916
     """
     Load and parse a CSV file into a DataFrame
 
@@ -190,12 +184,9 @@
     csv_reader.header = header_infer
     csv_reader.skiprows = skiprows
     csv_reader.skipfooter = skipfooter
-<<<<<<< HEAD
     csv_reader.mangle_dupe_cols = mangle_dupe_cols
     csv_reader.windowslinetermination = False
-=======
     csv_reader.compression = _wrap_string(compression)
->>>>>>> 79648916
     csv_reader.decimal = decimal.encode()
     csv_reader.thousands = ffi.NULL
     if thousands:
