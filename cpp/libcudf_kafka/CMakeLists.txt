# =============================================================================
# Copyright (c) 2018-2023, NVIDIA CORPORATION.
#
# Licensed under the Apache License, Version 2.0 (the "License"); you may not use this file except
# in compliance with the License. You may obtain a copy of the License at
#
# http://www.apache.org/licenses/LICENSE-2.0
#
# Unless required by applicable law or agreed to in writing, software distributed under the License
# is distributed on an "AS IS" BASIS, WITHOUT WARRANTIES OR CONDITIONS OF ANY KIND, either express
# or implied. See the License for the specific language governing permissions and limitations under
# the License.
# =============================================================================
cmake_minimum_required(VERSION 3.23.1 FATAL_ERROR)

include(../../fetch_rapids.cmake)
include(rapids-cmake)
include(rapids-cpm)
include(rapids-cuda)
include(rapids-export)
include(rapids-find)

project(
  CUDA_KAFKA
<<<<<<< HEAD
  VERSION 23.04.01
=======
  VERSION 23.06.00
>>>>>>> 36f7f4df
  LANGUAGES CXX
)

# Set a default build type if none was specified
rapids_cmake_build_type(Release)

# ##################################################################################################
# * conda environment -----------------------------------------------------------------------------
rapids_cmake_support_conda_env(conda_env MODIFY_PREFIX_PATH)

# ##################################################################################################
# * Build options
option(BUILD_TESTS "Build tests for libcudf_kafka" ON)

message(VERBOSE "CUDF_KAFKA: Build gtests: ${BUILD_TESTS}")

# ##################################################################################################
# * Dependencies

# add third party dependencies using CPM
rapids_cpm_init()
include(cmake/thirdparty/get_cudf.cmake)
include(cmake/thirdparty/get_rdkafka.cmake)

# # GTests if enabled
if(BUILD_TESTS)
  # GoogleTest
  include(../cmake/thirdparty/get_gtest.cmake)

  # include CTest module -- automatically calls enable_testing()
  include(CTest)
  add_subdirectory(tests)
endif()

# ##################################################################################################
# * library target --------------------------------------------------------------------------------
add_library(cudf_kafka SHARED src/kafka_consumer.cpp src/kafka_callback.cpp)

# ##################################################################################################
# * include paths ---------------------------------------------------------------------------------
target_include_directories(
  cudf_kafka PUBLIC "$<BUILD_INTERFACE:${CUDA_KAFKA_SOURCE_DIR}/include>"
                    "$<INSTALL_INTERFACE:include>"
)

# ##################################################################################################
# * library paths ---------------------------------------------------------------------------------
target_link_libraries(cudf_kafka PUBLIC cudf::cudf RDKAFKA::RDKAFKA)

# Add Conda library, and include paths if specified
if(TARGET conda_env)
  target_link_libraries(cudf_kafka PRIVATE conda_env)
endif()

set_target_properties(
  cudf_kafka
  PROPERTIES BUILD_RPATH "\$ORIGIN"
             INSTALL_RPATH "\$ORIGIN" # set target compile options
             CXX_STANDARD 17
             CXX_STANDARD_REQUIRED ON
)

# ##################################################################################################
# * cudf_kafka Install ----------------------------------------------------------------------------
rapids_cmake_install_lib_dir(lib_dir)
install(
  TARGETS cudf_kafka
  DESTINATION ${lib_dir}
  EXPORT cudf_kafka-exports
)

install(DIRECTORY ${CMAKE_CURRENT_SOURCE_DIR}/include DESTINATION include)

rapids_export(
  INSTALL cudf_kafka
  EXPORT_SET cudf_kafka-exports
  GLOBAL_TARGETS cudf_kafka
  NAMESPACE cudf_kafka::
)

rapids_export(
  BUILD cudf_kafka
  EXPORT_SET cudf_kafka-exports
  GLOBAL_TARGETS cudf_kafka
  NAMESPACE cudf_kafka::
)<|MERGE_RESOLUTION|>--- conflicted
+++ resolved
@@ -22,11 +22,7 @@
 
 project(
   CUDA_KAFKA
-<<<<<<< HEAD
-  VERSION 23.04.01
-=======
   VERSION 23.06.00
->>>>>>> 36f7f4df
   LANGUAGES CXX
 )
 
