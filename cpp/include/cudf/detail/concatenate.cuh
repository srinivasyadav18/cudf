--- conflicted
+++ resolved
@@ -47,11 +47,7 @@
                        cudaStream_t stream);
 
 /**
-<<<<<<< HEAD
- * @copydoc cudf::concatenate(std::vector<column_view> const&, rmm::mr::device_memory_resource*)
-=======
  * @copydoc cudf::concatenate(std::vector<column_view> const&,rmm::mr::device_memory_resource*)
->>>>>>> 94f0b279
  *
  * @param stream Optional The stream on which to execute all allocations and copies
  */
