--- conflicted
+++ resolved
@@ -98,11 +98,8 @@
 - PR #1506 Fix csv-write call to updated NVStrings method
 - PR #1510 Added nvstrings `fillna()` function
 - PR #1507 Parquet Reader: Default string data to GDF_STRING
-<<<<<<< HEAD
+- PR #1535 Fix doc issue to ensure correct labelling of cudf.series
 - PR #1537 Fix `undefined reference` link error in HashPartitionTest
-=======
-- PR #1535 Fix doc issue to ensure correct labelling of cudf.series
->>>>>>> c81152e4
 
 
 # cuDF 0.6.1 (25 Mar 2019)
