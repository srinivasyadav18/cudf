/*
 * Copyright (c) 2019-2020, NVIDIA CORPORATION.
 *
 * Licensed under the Apache License, Version 2.0 (the "License");
 * you may not use this file except in compliance with the License.
 * You may obtain a copy of the License at
 *
 *     http://www.apache.org/licenses/LICENSE-2.0
 *
 * Unless required by applicable law or agreed to in writing, software
 * distributed under the License is distributed on an "AS IS" BASIS,
 * WITHOUT WARRANTIES OR CONDITIONS OF ANY KIND, either express or implied.
 * See the License for the specific language governing permissions and
 * limitations under the License.
 */

#include <cudf/aggregation.hpp>
#include <cudf/column/column_device_view.cuh>
#include <cudf/column/column_factories.hpp>
#include <cudf/column/column_view.hpp>
#include <cudf/copying.hpp>
#include <cudf/detail/aggregation/aggregation.cuh>
#include <cudf/detail/copy.hpp>
#include <cudf/detail/gather.hpp>
#include <cudf/detail/groupby/sort_helper.hpp>
#include <cudf/detail/nvtx/ranges.hpp>
#include <cudf/detail/utilities/cuda.cuh>
#include <cudf/rolling.hpp>
#include <cudf/types.hpp>
#include <cudf/utilities/bit.hpp>
#include <cudf/utilities/nvtx_utils.hpp>
#include <rolling/rolling_detail.hpp>

#include <jit/launcher.h>
#include <jit/parser.h>
#include <jit/type.h>
#include <rolling/jit/code/code.h>

#include <bit.hpp.jit>
#include <types.hpp.jit>

#include <thrust/binary_search.h>
#include <rmm/device_scalar.hpp>

#include <memory>

namespace cudf {
namespace experimental {

namespace detail {

namespace {  // anonymous
/**
 * @brief Only count operation is executed and count is updated
 *        depending on `min_periods` and returns true if it was
 *        valid, else false.
 */
template <typename InputType,
          typename OutputType,
          typename agg_op,
          aggregation::Kind op,
          bool has_nulls>
std::enable_if_t<op == aggregation::COUNT_VALID || op == aggregation::COUNT_ALL, bool> __device__
process_rolling_window(column_device_view input,
                       mutable_column_device_view output,
                       size_type start_index,
                       size_type end_index,
                       size_type current_index,
                       size_type min_periods,
                       InputType identity) {
  // declare this as volatile to avoid some compiler optimizations that lead to incorrect results
  // for CUDA 10.0 and below (fixed in CUDA 10.1)
  volatile cudf::size_type count = 0;

  for (size_type j = start_index; j < end_index; j++) {
    if (op == aggregation::COUNT_ALL || !has_nulls || input.is_valid(j)) { count++; }
  }

  bool output_is_valid                      = (count >= min_periods);
  output.element<OutputType>(current_index) = count;

  return output_is_valid;
}

/**
 * @brief Only used for `string_view` type to get ARGMIN and ARGMAX, which
 *        will be used to gather MIN and MAX. And returns true if the
 *        operation was valid, else false.
 */
template <typename InputType,
          typename OutputType,
          typename agg_op,
          aggregation::Kind op,
          bool has_nulls>
std::enable_if_t<(op == aggregation::ARGMIN or op == aggregation::ARGMAX) and
                   std::is_same<InputType, cudf::string_view>::value,
                 bool>
  __device__ process_rolling_window(column_device_view input,
                                    mutable_column_device_view output,
                                    size_type start_index,
                                    size_type end_index,
                                    size_type current_index,
                                    size_type min_periods,
                                    InputType identity) {
  // declare this as volatile to avoid some compiler optimizations that lead to incorrect results
  // for CUDA 10.0 and below (fixed in CUDA 10.1)
  volatile cudf::size_type count = 0;
  InputType val                  = identity;
  OutputType val_index           = (op == aggregation::ARGMIN) ? ARGMIN_SENTINEL : ARGMAX_SENTINEL;

  for (size_type j = start_index; j < end_index; j++) {
    if (!has_nulls || input.is_valid(j)) {
      InputType element = input.element<InputType>(j);
      val               = agg_op{}(element, val);
      if (val == element) { val_index = j; }
      count++;
    }
  }

  bool output_is_valid = (count >= min_periods);
  // -1 will help identify null elements while gathering for Min and Max
  // In case of count, this would be null, so doesn't matter.
  output.element<OutputType>(current_index) = (output_is_valid) ? val_index : -1;

  // The gather mask shouldn't contain null values, so
  // always return zero
  return true;
}

/**
 * @brief Operates on only fixed-width types and returns true if the
 *        operation was valid, else false.
 */
template <typename InputType,
          typename OutputType,
          typename agg_op,
          aggregation::Kind op,
          bool has_nulls>
std::enable_if_t<!std::is_same<InputType, cudf::string_view>::value and
                   !(op == aggregation::COUNT_VALID || op == aggregation::COUNT_ALL),
                 bool>
  __device__ process_rolling_window(column_device_view input,
                                    mutable_column_device_view output,
                                    size_type start_index,
                                    size_type end_index,
                                    size_type current_index,
                                    size_type min_periods,
                                    InputType identity) {
  // declare this as volatile to avoid some compiler optimizations that lead to incorrect results
  // for CUDA 10.0 and below (fixed in CUDA 10.1)
  volatile cudf::size_type count = 0;
  OutputType val                 = agg_op::template identity<OutputType>();

  for (size_type j = start_index; j < end_index; j++) {
    if (!has_nulls || input.is_valid(j)) {
      OutputType element = input.element<InputType>(j);
      val                = agg_op{}(element, val);
      count++;
    }
  }

  bool output_is_valid = (count >= min_periods);

  // store the output value, one per thread
  cudf::detail::store_output_functor<OutputType, op == aggregation::MEAN>{}(
    output.element<OutputType>(current_index), val, count);

  return output_is_valid;
}

/**
 * @brief Computes the rolling window function
 *
 * @tparam InputType  Datatype of `input`
 * @tparam OutputType  Datatype of `output`
 * @tparam agg_op  A functor that defines the aggregation operation
 * @tparam op The aggregation operator (enum value)
 * @tparam block_size CUDA block size for the kernel
 * @tparam has_nulls true if the input column has nulls
 * @tparam PrecedingWindowIterator iterator type (inferred)
 * @tparam FollowingWindowIterator iterator type (inferred)
 * @param input Input column device view
 * @param output Output column device view
 * @param preceding_window_begin[in] Rolling window size iterator, accumulates from
 *                in_col[i-preceding_window] to in_col[i] inclusive
 * @param following_window_begin[in] Rolling window size iterator in the forward
 *                direction, accumulates from in_col[i] to
 *                in_col[i+following_window] inclusive
 * @param min_periods[in]  Minimum number of observations in window required to
 *                have a value, otherwise 0 is stored in the valid bit mask
 * @param identity identity value of `InputType`
 */
template <typename InputType,
          typename OutputType,
          typename agg_op,
          aggregation::Kind op,
          int block_size,
          bool has_nulls,
          typename PrecedingWindowIterator,
          typename FollowingWindowIterator>
__launch_bounds__(block_size) __global__
  void gpu_rolling(column_device_view input,
                   mutable_column_device_view output,
                   size_type* __restrict__ output_valid_count,
                   PrecedingWindowIterator preceding_window_begin,
                   FollowingWindowIterator following_window_begin,
                   size_type min_periods,
                   InputType identity) {
  size_type i      = blockIdx.x * block_size + threadIdx.x;
  size_type stride = block_size * gridDim.x;

  size_type warp_valid_count{0};

  auto active_threads = __ballot_sync(0xffffffff, i < input.size());
  while (i < input.size()) {
    size_type preceding_window = preceding_window_begin[i];
    size_type following_window = following_window_begin[i];

    // compute bounds
    size_type start       = min(input.size(), max(0, i - preceding_window + 1));
    size_type end         = min(input.size(), max(0, i + following_window + 1));
    size_type start_index = min(start, end);
    size_type end_index   = max(start, end);

    // aggregate
    // TODO: We should explore using shared memory to avoid redundant loads.
    //       This might require separating the kernel into a special version
    //       for dynamic and static sizes.

    volatile bool output_is_valid = false;
    output_is_valid = process_rolling_window<InputType, OutputType, agg_op, op, has_nulls>(
      input, output, start_index, end_index, i, min_periods, identity);

    // set the mask
    cudf::bitmask_type result_mask{__ballot_sync(active_threads, output_is_valid)};

    // only one thread writes the mask
    if (0 == threadIdx.x % cudf::experimental::detail::warp_size) {
      output.set_mask_word(cudf::word_index(i), result_mask);
      warp_valid_count += __popc(result_mask);
    }

    // process next element
    i += stride;
    active_threads = __ballot_sync(active_threads, i < input.size());
  }

  // sum the valid counts across the whole block
  size_type block_valid_count =
    cudf::experimental::detail::single_lane_block_sum_reduce<block_size, 0>(warp_valid_count);

  if (threadIdx.x == 0) { atomicAdd(output_valid_count, block_valid_count); }
}

template <typename InputType>
struct rolling_window_launcher {
  template <typename T,
            typename agg_op,
            aggregation::Kind op,
            typename PrecedingWindowIterator,
            typename FollowingWindowIterator>
  size_type kernel_launcher(column_view const& input,
                            mutable_column_view& output,
                            PrecedingWindowIterator preceding_window_begin,
                            FollowingWindowIterator following_window_begin,
                            size_type min_periods,
                            std::unique_ptr<aggregation> const& agg,
                            T identity,
                            cudaStream_t stream) {
    cudf::nvtx::range_push("CUDF_ROLLING_WINDOW", cudf::nvtx::color::ORANGE);

    constexpr cudf::size_type block_size = 256;
    cudf::experimental::detail::grid_1d grid(input.size(), block_size);

    auto input_device_view  = column_device_view::create(input, stream);
    auto output_device_view = mutable_column_device_view::create(output, stream);

    rmm::device_scalar<size_type> device_valid_count{0, stream};

    if (input.has_nulls()) {
      gpu_rolling<T, target_type_t<InputType, op>, agg_op, op, block_size, true>
        <<<grid.num_blocks, block_size, 0, stream>>>(*input_device_view,
                                                     *output_device_view,
                                                     device_valid_count.data(),
                                                     preceding_window_begin,
                                                     following_window_begin,
                                                     min_periods,
                                                     identity);
    } else {
      gpu_rolling<T, target_type_t<InputType, op>, agg_op, op, block_size, false>
        <<<grid.num_blocks, block_size, 0, stream>>>(*input_device_view,
                                                     *output_device_view,
                                                     device_valid_count.data(),
                                                     preceding_window_begin,
                                                     following_window_begin,
                                                     min_periods,
                                                     identity);
    }

    size_type valid_count = device_valid_count.value(stream);

    // check the stream for debugging
    CHECK_CUDA(stream);

    cudf::nvtx::range_pop();

    return valid_count;
  }

  // This launch is only for fixed width columns with valid aggregation option
  // numeric: All
  // timestamp: MIN, MAX, COUNT_VALID, COUNT_ALL
  template <typename T,
            typename agg_op,
            aggregation::Kind op,
            typename PrecedingWindowIterator,
            typename FollowingWindowIterator>
  std::enable_if_t<(cudf::detail::is_supported<T, agg_op, op, op == aggregation::MEAN>()) and
                     !(cudf::detail::is_string_supported<T, agg_op, op>()),
                   std::unique_ptr<column>>
  launch(column_view const& input,
         PrecedingWindowIterator preceding_window_begin,
         FollowingWindowIterator following_window_begin,
         size_type min_periods,
         std::unique_ptr<aggregation> const& agg,
         rmm::mr::device_memory_resource* mr,
         cudaStream_t stream) {
    if (input.is_empty()) return empty_like(input);

    auto output = make_fixed_width_column(
      target_type(input.type(), op), input.size(), mask_state::UNINITIALIZED, stream, mr);

    cudf::mutable_column_view output_view = output->mutable_view();
    auto valid_count =
      kernel_launcher<T, agg_op, op, PrecedingWindowIterator, FollowingWindowIterator>(
        input,
        output_view,
        preceding_window_begin,
        following_window_begin,
        min_periods,
        agg,
        agg_op::template identity<T>(),
        stream);

    output->set_null_count(output->size() - valid_count);

    return output;
  }

  // This launch is only for string columns with valid aggregation option
  // string: MIN, MAX, COUNT_VALID, COUNT_ALL
  template <typename T,
            typename agg_op,
            aggregation::Kind op,
            typename PrecedingWindowIterator,
            typename FollowingWindowIterator>
  std::enable_if_t<!(cudf::detail::is_supported<T, agg_op, op, op == aggregation::MEAN>()) and
                     (cudf::detail::is_string_supported<T, agg_op, op>()),
                   std::unique_ptr<column>>
  launch(column_view const& input,
         PrecedingWindowIterator preceding_window_begin,
         FollowingWindowIterator following_window_begin,
         size_type min_periods,
         std::unique_ptr<aggregation> const& agg,
         rmm::mr::device_memory_resource* mr,
         cudaStream_t stream) {
    if (input.is_empty()) return empty_like(input);

    auto output = make_numeric_column(cudf::data_type{cudf::experimental::type_to_id<size_type>()},
                                      input.size(),
                                      cudf::mask_state::UNINITIALIZED,
                                      stream,
                                      mr);

    cudf::mutable_column_view output_view = output->mutable_view();

    // Passing the agg_op and aggregation::Kind as constant to group them in pair, else it
    // evolves to error when try to use agg_op as compiler tries different combinations
    if (op == aggregation::MIN) {
      kernel_launcher<T,
                      DeviceMin,
                      aggregation::ARGMIN,
                      PrecedingWindowIterator,
                      FollowingWindowIterator>(input,
                                               output_view,
                                               preceding_window_begin,
                                               following_window_begin,
                                               min_periods,
                                               agg,
                                               DeviceMin::template identity<T>(),
                                               stream);
    } else if (op == aggregation::MAX) {
      kernel_launcher<T,
                      DeviceMax,
                      aggregation::ARGMAX,
                      PrecedingWindowIterator,
                      FollowingWindowIterator>(input,
                                               output_view,
                                               preceding_window_begin,
                                               following_window_begin,
                                               min_periods,
                                               agg,
                                               DeviceMax::template identity<T>(),
                                               stream);
    } else {
      CUDF_EXPECTS(op == aggregation::COUNT_VALID || op == aggregation::COUNT_ALL,
                   "COUNT_VALID or COUNT_ALL aggregation only is expected");
      size_type valid_count;
      if (op == aggregation::COUNT_ALL)
        valid_count = kernel_launcher<T,
                                      DeviceCount,
                                      aggregation::COUNT_ALL,
                                      PrecedingWindowIterator,
                                      FollowingWindowIterator>(input,
                                                               output_view,
                                                               preceding_window_begin,
                                                               following_window_begin,
                                                               min_periods,
                                                               agg,
                                                               string_view{},
                                                               stream);
      else
        valid_count = kernel_launcher<T,
                                      DeviceCount,
                                      aggregation::COUNT_VALID,
                                      PrecedingWindowIterator,
                                      FollowingWindowIterator>(input,
                                                               output_view,
                                                               preceding_window_begin,
                                                               following_window_begin,
                                                               min_periods,
                                                               agg,
                                                               string_view{},
                                                               stream);
      output->set_null_count(output->size() - valid_count);
    }

    // If aggregation operation is MIN or MAX, then the output we got is a gather map
    if ((op == aggregation::MIN) or (op == aggregation::MAX)) {
      // The rows that represent null elements will be having negative values in gather map,
      // and that's why nullify_out_of_bounds/ignore_out_of_bounds is true.
      auto output_table =
        detail::gather(table_view{{input}}, output->view(), false, true, false, mr, stream);
      return std::make_unique<cudf::column>(std::move(output_table->get_column(0)));
      ;
    }

<<<<<<< HEAD
      if (input.is_empty()) return empty_like(input);

      auto output = make_numeric_column(cudf::data_type{cudf::experimental::type_to_id<size_type>()},
            input.size(), cudf::mask_state::UNINITIALIZED, stream, mr);

      cudf::mutable_column_view output_view = output->mutable_view();

      // Passing the agg_op and aggregation::Kind as constant to group them in pair, else it
      // evolves to error when try to use agg_op as compiler tries different combinations
      if(op == aggregation::MIN) {
          kernel_launcher<T, DeviceMin, aggregation::ARGMIN, PrecedingWindowIterator, FollowingWindowIterator>(input, output_view, preceding_window_begin,
                  following_window_begin, min_periods, agg, DeviceMin::template identity<T>(), stream);
      } else if(op == aggregation::MAX) {
          kernel_launcher<T, DeviceMax, aggregation::ARGMAX, PrecedingWindowIterator, FollowingWindowIterator>(input, output_view, preceding_window_begin,
                  following_window_begin, min_periods, agg, DeviceMax::template identity<T>(), stream);
      } else {
          CUDF_EXPECTS(op == aggregation::COUNT_VALID || 
                       op == aggregation::COUNT_ALL,
                       "COUNT_VALID or COUNT_ALL aggregation only is expected");
          size_type valid_count;
          if (op == aggregation::COUNT_ALL)
            valid_count = kernel_launcher<T, DeviceCount, aggregation::COUNT_ALL, PrecedingWindowIterator, FollowingWindowIterator>(input, output_view, preceding_window_begin,
                  following_window_begin, min_periods, agg, string_view{}, stream);
          else 
            valid_count = kernel_launcher<T, DeviceCount, aggregation::COUNT_VALID, PrecedingWindowIterator, FollowingWindowIterator>(input, output_view, preceding_window_begin,
                  following_window_begin, min_periods, agg, string_view{}, stream);
          output->set_null_count(output->size() - valid_count);
      }

      // If aggregation operation is MIN or MAX, then the output we got is a gather map
      if((op == aggregation::MIN) or (op == aggregation::MAX)) {
          // The rows that represent null elements will be having negative values in gather map,
          // and that's why nullify_out_of_bounds/ignore_out_of_bounds is true.
          auto output_table = detail::gather(table_view{{input}}, output->view(), false, true, false, mr, stream);
          output = std::make_unique<cudf::column>(std::move(output_table->get_column(0)));;
      }

      return output;
=======
    return output;
>>>>>>> cee2d2f9
  }

  // Deals with invalid column and/or aggregation options
  template <typename T,
            typename agg_op,
            aggregation::Kind op,
            typename PrecedingWindowIterator,
            typename FollowingWindowIterator>
  std::enable_if_t<!(cudf::detail::is_supported<T, agg_op, op, op == aggregation::MEAN>()) and
                     !(cudf::detail::is_string_supported<T, agg_op, op>()),
                   std::unique_ptr<column>>
  launch(column_view const& input,
         PrecedingWindowIterator preceding_window_begin,
         FollowingWindowIterator following_window_begin,
         size_type min_periods,
         std::unique_ptr<aggregation> const& agg,
         rmm::mr::device_memory_resource* mr,
         cudaStream_t stream) {
    CUDF_FAIL("Aggregation operator and/or input type combination is invalid");
  }

  template <aggregation::Kind op,
            typename PrecedingWindowIterator,
            typename FollowingWindowIterator>
  std::enable_if_t<!(op == aggregation::MEAN), std::unique_ptr<column>> operator()(
    column_view const& input,
    PrecedingWindowIterator preceding_window_begin,
    FollowingWindowIterator following_window_begin,
    size_type min_periods,
    std::unique_ptr<aggregation> const& agg,
    rmm::mr::device_memory_resource* mr,
    cudaStream_t stream) {
    return launch<InputType,
                  typename corresponding_operator<op>::type,
                  op,
                  PrecedingWindowIterator,
                  FollowingWindowIterator>(
      input, preceding_window_begin, following_window_begin, min_periods, agg, mr, stream);
  }

  // This variant is just to handle mean
  template <aggregation::Kind op,
            typename PrecedingWindowIterator,
            typename FollowingWindowIterator>
  std::enable_if_t<(op == aggregation::MEAN), std::unique_ptr<column>> operator()(
    column_view const& input,
    PrecedingWindowIterator preceding_window_begin,
    FollowingWindowIterator following_window_begin,
    size_type min_periods,
    std::unique_ptr<aggregation> const& agg,
    rmm::mr::device_memory_resource* mr,
    cudaStream_t stream) {
    return launch<InputType, cudf::DeviceSum, op, PrecedingWindowIterator, FollowingWindowIterator>(
      input, preceding_window_begin, following_window_begin, min_periods, agg, mr, stream);
  }
};

struct dispatch_rolling {
  template <typename T, typename PrecedingWindowIterator, typename FollowingWindowIterator>
  std::unique_ptr<column> operator()(column_view const& input,
                                     PrecedingWindowIterator preceding_window_begin,
                                     FollowingWindowIterator following_window_begin,
                                     size_type min_periods,
                                     std::unique_ptr<aggregation> const& agg,
                                     rmm::mr::device_memory_resource* mr,
                                     cudaStream_t stream) {
    return aggregation_dispatcher(agg->kind,
                                  rolling_window_launcher<T>{},
                                  input,
                                  preceding_window_begin,
                                  following_window_begin,
                                  min_periods,
                                  agg,
                                  mr,
                                  stream);
  }
};

}  // namespace

// Applies a user-defined rolling window function to the values in a column.
template <bool static_window, typename PrecedingWindowIterator, typename FollowingWindowIterator>
std::unique_ptr<column> rolling_window_udf(column_view const& input,
                                           PrecedingWindowIterator preceding_window,
                                           FollowingWindowIterator following_window,
                                           size_type min_periods,
                                           std::unique_ptr<aggregation> const& agg,
                                           rmm::mr::device_memory_resource* mr,
                                           cudaStream_t stream = 0) {
  static_assert(warp_size == cudf::detail::size_in_bits<cudf::bitmask_type>(),
                "bitmask_type size does not match CUDA warp size");

  if (input.has_nulls())
    CUDF_FAIL("Currently the UDF version of rolling window does NOT support inputs with nulls.");

  cudf::nvtx::range_push("CUDF_ROLLING_WINDOW", cudf::nvtx::color::ORANGE);

  min_periods = std::max(min_periods, 0);

  auto udf_agg = static_cast<udf_aggregation*>(agg.get());

  std::string hash =
    "prog_experimental_rolling." + std::to_string(std::hash<std::string>{}(udf_agg->_source));

  std::string cuda_source;
  switch (udf_agg->kind) {
    case aggregation::Kind::PTX:
      cuda_source = cudf::experimental::rolling::jit::code::kernel_headers;
      cuda_source +=
        cudf::jit::parse_single_function_ptx(udf_agg->_source,
                                             udf_agg->_function_name,
                                             cudf::jit::get_type_name(udf_agg->_output_type),
                                             {0, 5});  // args 0 and 5 are pointers.
      cuda_source += cudf::experimental::rolling::jit::code::kernel;
      break;
    case aggregation::Kind::CUDA:
      cuda_source = cudf::experimental::rolling::jit::code::kernel_headers;
      cuda_source +=
        cudf::jit::parse_single_function_cuda(udf_agg->_source, udf_agg->_function_name);
      cuda_source += cudf::experimental::rolling::jit::code::kernel;
      break;
    default: CUDF_FAIL("Unsupported UDF type.");
  }

  std::unique_ptr<column> output = make_numeric_column(
    udf_agg->_output_type, input.size(), cudf::mask_state::UNINITIALIZED, stream, mr);

  auto output_view = output->mutable_view();
  rmm::device_scalar<size_type> device_valid_count{0, stream};

  const std::vector<std::string> compiler_flags{"-std=c++14",
                                                // Have jitify prune unused global variables
                                                "-remove-unused-globals",
                                                // suppress all NVRTC warnings
                                                "-w"};

  // Launch the jitify kernel
  cudf::jit::launcher(
    hash,
    cuda_source,
    {cudf_types_hpp, cudf_utilities_bit_hpp, cudf::experimental::rolling::jit::code::operation_h},
    compiler_flags,
    nullptr,
    stream)
    .set_kernel_inst("gpu_rolling_new",  // name of the kernel we are launching
                     {cudf::jit::get_type_name(input.type()),  // list of template arguments
                      cudf::jit::get_type_name(output->type()),
                      udf_agg->_operator_name,
                      static_window ? "cudf::size_type" : "cudf::size_type*"})
    .launch(input.size(),
            cudf::jit::get_data_ptr(input),
            input.null_mask(),
            cudf::jit::get_data_ptr(output_view),
            output_view.null_mask(),
            device_valid_count.data(),
            preceding_window,
            following_window,
            min_periods);

  output->set_null_count(output->size() - device_valid_count.value(stream));

  // check the stream for debugging
  CHECK_CUDA(stream);

  cudf::nvtx::range_pop();

  return output;
}

/**
* @copydoc cudf::experimental::rolling_window(
*                                  column_view const& input,
*                                  PrecedingWindowIterator preceding_window_begin,
*                                  FollowingWindowIterator following_window_begin,
*                                  size_type min_periods,
*                                  std::unique_ptr<aggregation> const& agg,
*                                  rmm::mr::device_memory_resource* mr)
*
* @param stream The stream to use for CUDA operations
*/
template <typename PrecedingWindowIterator, typename FollowingWindowIterator>
std::unique_ptr<column> rolling_window(column_view const& input,
                                       PrecedingWindowIterator preceding_window_begin,
                                       FollowingWindowIterator following_window_begin,
                                       size_type min_periods,
                                       std::unique_ptr<aggregation> const& agg,
                                       rmm::mr::device_memory_resource* mr,
                                       cudaStream_t stream = 0) {
  static_assert(warp_size == cudf::detail::size_in_bits<cudf::bitmask_type>(),
                "bitmask_type size does not match CUDA warp size");

  min_periods = std::max(min_periods, 0);

  return cudf::experimental::type_dispatcher(input.type(),
                                             dispatch_rolling{},
                                             input,
                                             preceding_window_begin,
                                             following_window_begin,
                                             min_periods,
                                             agg,
                                             mr,
                                             stream);
}

}  // namespace detail

// Applies a fixed-size rolling window function to the values in a column.
std::unique_ptr<column> rolling_window(column_view const& input,
                                       size_type preceding_window,
                                       size_type following_window,
                                       size_type min_periods,
                                       std::unique_ptr<aggregation> const& agg,
                                       rmm::mr::device_memory_resource* mr) {
  CUDF_FUNC_RANGE();
  if (input.size() == 0) return empty_like(input);
  CUDF_EXPECTS((min_periods >= 0), "min_periods must be non-negative");

  if (agg->kind == aggregation::CUDA || agg->kind == aggregation::PTX) {
    return cudf::experimental::detail::rolling_window_udf<true>(
      input, preceding_window, following_window, min_periods, agg, mr, 0);
  } else {
    auto preceding_window_begin = thrust::make_constant_iterator(preceding_window);
    auto following_window_begin = thrust::make_constant_iterator(following_window);

    return cudf::experimental::detail::rolling_window(
      input, preceding_window_begin, following_window_begin, min_periods, agg, mr, 0);
  }
}

// Applies a variable-size rolling window function to the values in a column.
std::unique_ptr<column> rolling_window(column_view const& input,
                                       column_view const& preceding_window,
                                       column_view const& following_window,
                                       size_type min_periods,
                                       std::unique_ptr<aggregation> const& agg,
                                       rmm::mr::device_memory_resource* mr) {
  CUDF_FUNC_RANGE();
  if (preceding_window.size() == 0 || following_window.size() == 0 || input.size() == 0)
    return empty_like(input);

  CUDF_EXPECTS(preceding_window.type().id() == INT32 && following_window.type().id() == INT32,
               "preceding_window/following_window must have INT32 type");

  CUDF_EXPECTS(preceding_window.size() == input.size() && following_window.size() == input.size(),
               "preceding_window/following_window size must match input size");

  if (agg->kind == aggregation::CUDA || agg->kind == aggregation::PTX) {
    return cudf::experimental::detail::rolling_window_udf<false>(
      input,
      preceding_window.begin<size_type>(),
      following_window.begin<size_type>(),
      min_periods,
      agg,
      mr,
      0);
  } else {
    return cudf::experimental::detail::rolling_window(input,
                                                      preceding_window.begin<size_type>(),
                                                      following_window.begin<size_type>(),
                                                      min_periods,
                                                      agg,
                                                      mr,
                                                      0);
  }
}

std::unique_ptr<column> grouped_rolling_window(table_view const& group_keys,
                                               column_view const& input,
                                               size_type preceding_window,
                                               size_type following_window,
                                               size_type min_periods,
                                               std::unique_ptr<aggregation> const& aggr,
                                               rmm::mr::device_memory_resource* mr) {
  if (input.size() == 0) return empty_like(input);

  CUDF_EXPECTS(group_keys.num_columns() > 0,
               "Cannot calculate grouped_rolling_window without grouping-key columns.");

  CUDF_EXPECTS((group_keys.num_rows() == input.size()),
               "Size mismatch between group_keys and input vector.");

  CUDF_EXPECTS((min_periods > 0), "min_periods must be positive");

  using sort_groupby_helper = cudf::experimental::groupby::detail::sort::sort_groupby_helper;
  sort_groupby_helper helper{group_keys, cudf::include_nulls::YES, cudf::sorted::YES};

  auto group_offsets{helper.group_offsets()};
  auto const& group_labels{helper.group_labels()};

  // `group_offsets` are interpreted in adjacent pairs, each pair representing the offsets
  // of the first, and one past the last elements in a group.
  //
  // If `group_offsets` is not empty, it must contain at least two offsets:
  //   a. 0, indicating the first element in `input`
  //   b. input.size(), indicating one past the last element in `input`.
  //
  // Thus, for an input of 1000 rows,
  //   0. [] indicates a single group, spanning the entire column.
  //   1  [10] is invalid.
  //   2. [0, 1000] indicates a single group, spanning the entire column (thus, equivalent to no groups.)
  //   3. [0, 500, 1000] indicates two equal-sized groups: [0,500), and [500,1000).

  assert(group_offsets.size() >= 2 && group_offsets[0] == 0 &&
         group_offsets[group_offsets.size() - 1] == input.size() &&
         "Must have at least one group.");

  auto preceding_calculator = [d_group_offsets = group_offsets.data().get(),
                               d_group_labels  = group_labels.data().get(),
                               preceding_window] __device__(size_type idx) {
    auto group_label = d_group_labels[idx];
    auto group_start = d_group_offsets[group_label];
    return thrust::minimum<size_type>{}(preceding_window,
                                        idx - group_start + 1);  // Preceding includes current row.
  };

  auto following_calculator = [d_group_offsets = group_offsets.data().get(),
                               d_group_labels  = group_labels.data().get(),
                               following_window] __device__(size_type idx) {
    auto group_label = d_group_labels[idx];
    auto group_end =
      d_group_offsets[group_label +
                      1];  // Cannot fall off the end, since offsets is capped with `input.size()`.
    return thrust::minimum<size_type>{}(following_window, (group_end - 1) - idx);
  };

  return cudf::experimental::detail::rolling_window(
    input,
    thrust::make_transform_iterator(thrust::make_counting_iterator<size_type>(0),
                                    preceding_calculator),
    thrust::make_transform_iterator(thrust::make_counting_iterator<size_type>(0),
                                    following_calculator),
    min_periods,
    aggr,
    mr);
}

namespace {
bool is_supported_range_frame_unit(cudf::data_type const& data_type) {
  auto id = data_type.id();
  return id == cudf::TIMESTAMP_DAYS || id == cudf::TIMESTAMP_SECONDS ||
         id == cudf::TIMESTAMP_MILLISECONDS || id == cudf::TIMESTAMP_MICROSECONDS ||
         id == cudf::TIMESTAMP_NANOSECONDS;
}

size_t multiplication_factor(cudf::data_type const& data_type) {
  // Assume timestamps.
  switch (data_type.id()) {
    case cudf::TIMESTAMP_DAYS: return 1L;
    case cudf::TIMESTAMP_SECONDS: return 24L * 60 * 60;
    case cudf::TIMESTAMP_MILLISECONDS: return 24L * 60 * 60 * 1000;
    case cudf::TIMESTAMP_MICROSECONDS: return 24L * 60 * 60 * 1000 * 1000;
    default:
      CUDF_EXPECTS(data_type.id() == cudf::TIMESTAMP_NANOSECONDS,
                   "Unexpected data-type for timestamp-based rolling window operation!");
      return 24L * 60 * 60 * 1000 * 1000 * 1000;
  }
}

template <typename TimestampImpl_t>
std::unique_ptr<column> grouped_time_range_rolling_window_impl(
  column_view const& input,
  column_view const& timestamp_column,
  rmm::device_vector<cudf::size_type> const& group_offsets,
  rmm::device_vector<cudf::size_type> const& group_labels,
  size_type
    preceding_window_in_days,  // TODO: Consider taking offset-type as type_id. Assumes days for now.
  size_type following_window_in_days,
  size_type min_periods,
  std::unique_ptr<aggregation> const& aggr,
  rmm::mr::device_memory_resource* mr) {
  TimestampImpl_t mult_factor{
    static_cast<TimestampImpl_t>(multiplication_factor(timestamp_column.type()))};

  auto preceding_calculator = [d_group_offsets = group_offsets.data().get(),
                               d_group_labels  = group_labels.data().get(),
                               d_timestamps    = timestamp_column.data<TimestampImpl_t>(),
                               preceding_window_in_days,
                               mult_factor] __device__(size_type idx) {
    auto group_label = d_group_labels[idx];
    auto group_start = d_group_offsets[group_label];
    auto lower_bound = d_timestamps[idx] - preceding_window_in_days * mult_factor;

    return ((d_timestamps + idx) -
            thrust::lower_bound(
              thrust::seq, d_timestamps + group_start, d_timestamps + idx, lower_bound)) +
           1;  // Add 1, for `preceding` to account for current row.
  };

  auto following_calculator = [d_group_offsets = group_offsets.data().get(),
                               d_group_labels  = group_labels.data().get(),
                               d_timestamps    = timestamp_column.data<TimestampImpl_t>(),
                               following_window_in_days,
                               mult_factor] __device__(size_type idx) {
    auto group_label = d_group_labels[idx];
    auto group_end =
      d_group_offsets[group_label +
                      1];  // Cannot fall off the end, since offsets is capped with `input.size()`.
    auto upper_bound = d_timestamps[idx] + following_window_in_days * mult_factor;

    return (thrust::upper_bound(
              thrust::seq, d_timestamps + idx, d_timestamps + group_end, upper_bound) -
            (d_timestamps + idx)) -
           1;
  };

  return cudf::experimental::detail::rolling_window(
    input,
    thrust::make_transform_iterator(thrust::make_counting_iterator<size_type>(0),
                                    preceding_calculator),
    thrust::make_transform_iterator(thrust::make_counting_iterator<size_type>(0),
                                    following_calculator),
    min_periods,
    aggr,
    mr);
}

}  // namespace

std::unique_ptr<column> grouped_time_range_rolling_window(table_view const& group_keys,
                                                          column_view const& timestamp_column,
                                                          column_view const& input,
                                                          size_type preceding_window_in_days,
                                                          size_type following_window_in_days,
                                                          size_type min_periods,
                                                          std::unique_ptr<aggregation> const& aggr,
                                                          rmm::mr::device_memory_resource* mr) {
  if (input.size() == 0) return empty_like(input);

  CUDF_EXPECTS((group_keys.num_columns() > 0), "Expected at least one grouping key.");

  CUDF_EXPECTS((group_keys.num_rows() == input.size()),
               "Size mismatch between group_keys and input vector.");

  CUDF_EXPECTS((min_periods > 0), "min_periods must be positive");

  using sort_groupby_helper = cudf::experimental::groupby::detail::sort::sort_groupby_helper;
  sort_groupby_helper helper{group_keys, cudf::include_nulls::YES, cudf::sorted::YES};

  auto group_offsets{helper.group_offsets()};
  auto const& group_labels{helper.group_labels()};

  // Assumes that `group_offsets` starts with `0`, ends with `input.size`
  assert(group_offsets.size() >= 2 && group_offsets[0] == 0 &&
         group_offsets[group_offsets.size() - 1] == input.size() &&
         "Must have at least one group.");

  // Assumes that `timestamp_column` is sorted in ascending, per group.
  CUDF_EXPECTS(is_supported_range_frame_unit(timestamp_column.type()),
               "Unsupported data-type for `timestamp`-based rolling window operation!");

  return timestamp_column.type().id() == cudf::TIMESTAMP_DAYS
           ? grouped_time_range_rolling_window_impl<int32_t>(input,
                                                             timestamp_column,
                                                             group_offsets,
                                                             group_labels,
                                                             preceding_window_in_days,
                                                             following_window_in_days,
                                                             min_periods,
                                                             aggr,
                                                             mr)
           : grouped_time_range_rolling_window_impl<int64_t>(input,
                                                             timestamp_column,
                                                             group_offsets,
                                                             group_labels,
                                                             preceding_window_in_days,
                                                             following_window_in_days,
                                                             min_periods,
                                                             aggr,
                                                             mr);
}

}  // namespace experimental
}  // namespace cudf<|MERGE_RESOLUTION|>--- conflicted
+++ resolved
@@ -441,52 +441,10 @@
       // and that's why nullify_out_of_bounds/ignore_out_of_bounds is true.
       auto output_table =
         detail::gather(table_view{{input}}, output->view(), false, true, false, mr, stream);
-      return std::make_unique<cudf::column>(std::move(output_table->get_column(0)));
-      ;
+      output = std::make_unique<cudf::column>(std::move(output_table->get_column(0)));
     }
 
-<<<<<<< HEAD
-      if (input.is_empty()) return empty_like(input);
-
-      auto output = make_numeric_column(cudf::data_type{cudf::experimental::type_to_id<size_type>()},
-            input.size(), cudf::mask_state::UNINITIALIZED, stream, mr);
-
-      cudf::mutable_column_view output_view = output->mutable_view();
-
-      // Passing the agg_op and aggregation::Kind as constant to group them in pair, else it
-      // evolves to error when try to use agg_op as compiler tries different combinations
-      if(op == aggregation::MIN) {
-          kernel_launcher<T, DeviceMin, aggregation::ARGMIN, PrecedingWindowIterator, FollowingWindowIterator>(input, output_view, preceding_window_begin,
-                  following_window_begin, min_periods, agg, DeviceMin::template identity<T>(), stream);
-      } else if(op == aggregation::MAX) {
-          kernel_launcher<T, DeviceMax, aggregation::ARGMAX, PrecedingWindowIterator, FollowingWindowIterator>(input, output_view, preceding_window_begin,
-                  following_window_begin, min_periods, agg, DeviceMax::template identity<T>(), stream);
-      } else {
-          CUDF_EXPECTS(op == aggregation::COUNT_VALID || 
-                       op == aggregation::COUNT_ALL,
-                       "COUNT_VALID or COUNT_ALL aggregation only is expected");
-          size_type valid_count;
-          if (op == aggregation::COUNT_ALL)
-            valid_count = kernel_launcher<T, DeviceCount, aggregation::COUNT_ALL, PrecedingWindowIterator, FollowingWindowIterator>(input, output_view, preceding_window_begin,
-                  following_window_begin, min_periods, agg, string_view{}, stream);
-          else 
-            valid_count = kernel_launcher<T, DeviceCount, aggregation::COUNT_VALID, PrecedingWindowIterator, FollowingWindowIterator>(input, output_view, preceding_window_begin,
-                  following_window_begin, min_periods, agg, string_view{}, stream);
-          output->set_null_count(output->size() - valid_count);
-      }
-
-      // If aggregation operation is MIN or MAX, then the output we got is a gather map
-      if((op == aggregation::MIN) or (op == aggregation::MAX)) {
-          // The rows that represent null elements will be having negative values in gather map,
-          // and that's why nullify_out_of_bounds/ignore_out_of_bounds is true.
-          auto output_table = detail::gather(table_view{{input}}, output->view(), false, true, false, mr, stream);
-          output = std::make_unique<cudf::column>(std::move(output_table->get_column(0)));;
-      }
-
-      return output;
-=======
     return output;
->>>>>>> cee2d2f9
   }
 
   // Deals with invalid column and/or aggregation options
