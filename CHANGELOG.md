--- conflicted
+++ resolved
@@ -20,12 +20,9 @@
 - PR #906 Add binary and comparison ops to DataFrame
 - PR #958 Support unary and binary ops on indexes
 - PR #964 Add `rename` method to `DataFrame`, `Series`, and `Index`
-<<<<<<< HEAD
 - PR #985 Add `Series.to_frame` method
 - PR #985 Add `drop=` keyword to reset_index method
-=======
 - PR #994 Remove references to pygdf
->>>>>>> 9a9a167d
 - PR #990 Add external series groupby support
 - PR #988 Add top-level merge function to cuDF
 - PR #992 Add comparison binaryops to DateTime columns
