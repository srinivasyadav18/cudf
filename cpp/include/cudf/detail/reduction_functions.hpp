/*
 * Copyright (c) 2019, NVIDIA CORPORATION.
 *
 * Licensed under the Apache License, Version 2.0 (the "License");
 * you may not use this file except in compliance with the License.
 * You may obtain a copy of the License at
 *
 *     http://www.apache.org/licenses/LICENSE-2.0
 *
 * Unless required by applicable law or agreed to in writing, software
 * distributed under the License is distributed on an "AS IS" BASIS,
 * WITHOUT WARRANTIES OR CONDITIONS OF ANY KIND, either express or implied.
 * See the License for the specific language governing permissions and
 * limitations under the License.
 */

#pragma once

#include <cudf/column/column_view.hpp>
#include <cudf/scalar/scalar.hpp>

namespace cudf {
namespace experimental {
namespace reduction {

std::unique_ptr<scalar> sum(column_view const& col,
                            data_type const output_dtype,
                            rmm::mr::device_memory_resource* mr = rmm::mr::get_default_resource(),
                            cudaStream_t stream                 = 0);
std::unique_ptr<scalar> min(column_view const& col,
                            data_type const output_dtype,
                            rmm::mr::device_memory_resource* mr = rmm::mr::get_default_resource(),
                            cudaStream_t stream                 = 0);
std::unique_ptr<scalar> max(column_view const& col,
                            data_type const output_dtype,
                            rmm::mr::device_memory_resource* mr = rmm::mr::get_default_resource(),
                            cudaStream_t stream                 = 0);
std::unique_ptr<scalar> any(column_view const& col,
                            data_type const output_dtype,
                            rmm::mr::device_memory_resource* mr = rmm::mr::get_default_resource(),
                            cudaStream_t stream                 = 0);
std::unique_ptr<scalar> all(column_view const& col,
                            data_type const output_dtype,
                            rmm::mr::device_memory_resource* mr = rmm::mr::get_default_resource(),
                            cudaStream_t stream                 = 0);
std::unique_ptr<scalar> product(
  column_view const& col,
  data_type const output_dtype,
  rmm::mr::device_memory_resource* mr = rmm::mr::get_default_resource(),
  cudaStream_t stream                 = 0);
std::unique_ptr<scalar> sum_of_squares(
  column_view const& col,
  data_type const output_dtype,
  rmm::mr::device_memory_resource* mr = rmm::mr::get_default_resource(),
  cudaStream_t stream                 = 0);

std::unique_ptr<scalar> mean(column_view const& col,
                             data_type const output_dtype,
                             rmm::mr::device_memory_resource* mr = rmm::mr::get_default_resource(),
                             cudaStream_t stream                 = 0);
std::unique_ptr<scalar> variance(
<<<<<<< HEAD
    column_view const& col, data_type const output_dtype, size_type ddof,
    rmm::mr::device_memory_resource* mr = rmm::mr::get_default_resource(),
    cudaStream_t stream = 0);
std::unique_ptr<scalar> standard_deviation(
    column_view const& col, data_type const output_dtype, size_type ddof,
    rmm::mr::device_memory_resource* mr = rmm::mr::get_default_resource(),
    cudaStream_t stream = 0);
std::unique_ptr<scalar> nth_element(
    column_view const& col, data_type const output_dtype, size_type n,
    rmm::mr::device_memory_resource* mr = rmm::mr::get_default_resource(),
    cudaStream_t stream = 0);
=======
  column_view const& col,
  data_type const output_dtype,
  cudf::size_type ddof,
  rmm::mr::device_memory_resource* mr = rmm::mr::get_default_resource(),
  cudaStream_t stream                 = 0);
std::unique_ptr<scalar> standard_deviation(
  column_view const& col,
  data_type const output_dtype,
  cudf::size_type ddof,
  rmm::mr::device_memory_resource* mr = rmm::mr::get_default_resource(),
  cudaStream_t stream                 = 0);
>>>>>>> cee2d2f9

}  // namespace reduction
}  // namespace experimental
}  // namespace cudf<|MERGE_RESOLUTION|>--- conflicted
+++ resolved
@@ -59,19 +59,6 @@
                              rmm::mr::device_memory_resource* mr = rmm::mr::get_default_resource(),
                              cudaStream_t stream                 = 0);
 std::unique_ptr<scalar> variance(
-<<<<<<< HEAD
-    column_view const& col, data_type const output_dtype, size_type ddof,
-    rmm::mr::device_memory_resource* mr = rmm::mr::get_default_resource(),
-    cudaStream_t stream = 0);
-std::unique_ptr<scalar> standard_deviation(
-    column_view const& col, data_type const output_dtype, size_type ddof,
-    rmm::mr::device_memory_resource* mr = rmm::mr::get_default_resource(),
-    cudaStream_t stream = 0);
-std::unique_ptr<scalar> nth_element(
-    column_view const& col, data_type const output_dtype, size_type n,
-    rmm::mr::device_memory_resource* mr = rmm::mr::get_default_resource(),
-    cudaStream_t stream = 0);
-=======
   column_view const& col,
   data_type const output_dtype,
   cudf::size_type ddof,
@@ -83,7 +70,6 @@
   cudf::size_type ddof,
   rmm::mr::device_memory_resource* mr = rmm::mr::get_default_resource(),
   cudaStream_t stream                 = 0);
->>>>>>> cee2d2f9
 
 }  // namespace reduction
 }  // namespace experimental
