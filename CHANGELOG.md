--- conflicted
+++ resolved
@@ -152,11 +152,8 @@
 - PR #2788 Guide to Python UDFs
 - PR #2919 Change java API to use operators in groupby namespace
 - PR #2909 CSV Reader: Avoid row offsets host vector default init
-<<<<<<< HEAD
+- PR #2834 DataFrame supports setting columns via attribute syntax `df.x = col`
 - PR #3147 DataFrame can be initialized from rows via list of tuples
-=======
-- PR #2834 DataFrame supports setting columns via attribute syntax `df.x = col`
->>>>>>> 23d460c8
 
 ## Bug Fixes
 
