--- conflicted
+++ resolved
@@ -64,22 +64,12 @@
           typename Hasher   = default_hash<Element>,
           typename Equality = equal_to<Element>>
 class unordered_multiset {
-<<<<<<< HEAD
-public:
+ public:
   /**
    * @brief Factory to construct a new unordered_multiset
    **/
-  static unordered_multiset<Element> create(column_view const& col,
-                                            cudaStream_t stream) {
-
-=======
- public:
-  /**---------------------------------------------------------------------------*
-   * @brief Factory to construct a new unordered_multiset
-   *---------------------------------------------------------------------------**/
   static unordered_multiset<Element> create(column_view const &col, cudaStream_t stream)
   {
->>>>>>> cfb1f6b6
     auto d_column = column_device_view::create(col, stream);
     auto d_col    = *d_column;
 
