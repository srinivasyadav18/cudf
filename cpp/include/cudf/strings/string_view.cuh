--- conflicted
+++ resolved
@@ -279,18 +279,11 @@
    */
   __device__ string_view substr(size_type start, size_type length) const;
 
-<<<<<<< HEAD
 private:
     const char* _data{};           ///< Pointer to device memory contain char array for this string
     size_type _bytes{};            ///< Number of bytes in _data for this string
     mutable size_type _length{};   ///< Number of characters in this string (computed)
     mutable int8_t _char_width{};  ///< Number of bytes per character if uniform width
-=======
- private:
-  const char* _data{};          ///< Pointer to device memory contain char array for this string
-  size_type _bytes{};           ///< Number of bytes in _data for this string
-  mutable size_type _length{};  ///< Number of characters in this string (computed)
->>>>>>> cee2d2f9
 
   /**
    * @brief Return the character position of the given byte offset.
