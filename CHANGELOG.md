# cuDF 0.13.0 (Date TBD)

## New Features

## Improvements

- PR #3909 Move java backend to libcudf++
<<<<<<< HEAD
- PR #3972 Add Java bindings for left_semi_join and left_anti_join
=======
- PR #3910 Adding sinh, cosh, tanh, asinh, acosh, atanh cube root and rint unary support.

>>>>>>> b4275944

## Bug Fixes

- PR #3888 Drop `ptr=None` from `DeviceBuffer` call
- PR #3902 Fix conversion of large size GPU array to dataframe 
- PR #3953 Fix overflow in column_buffer when computing the device buffer size
- PR #3959 Add missing hash-dispatch function for cudf.Series
- PR #3964 Restore legacy NVStrings and NVCategory dependencies in Java jar


# cuDF 0.12.0 (Date TBD)

## New Features

- PR #3224 Define and implement new join APIs.
- PR #3284 Add gpu-accelerated parquet writer
- PR #3254 Python redesign for libcudf++
- PR #3336 Add `from_dlpack` and `to_dlpack`
- PR #3555 Add column names support to libcudf++ io readers and writers
- PR #3619 Support CuPy 7
- PR #3604 Add nvtext ngrams-tokenize function
- PR #3610 Add memory_usage to DataFrame and Series APIs
- PR #3403 Define and implement new stack + tile APIs
- PR #3627 Adding cudf::sort and cudf::sort_by_key
- PR #3597 Implement new sort based groupby
- PR #3776 Add column equivalence comparator (using epsilon for float equality)
- PR #3667 Define and implement round-robin partition API.
- PR #3690 Add bools_to_mask
- PR #3761 Introduce a Frame class and make Index, DataFrame and Series subclasses
- PR #3538 Define and implement left semi join and left anti join
- PR #3683 Added support for multiple delimiters in `nvtext.token_count()`
- PR #3792 Adding is_nan and is_notnan
- PR #3594 Adding clamp support to libcudf++

## Improvements

- PR #3124 Add support for grand-children in cudf column classes
- PR #3292 Port NVStrings regex contains function
- PR #3409 Port NVStrings regex replace function
- PR #3417 Port NVStrings regex findall function
- PR #3351 Add warning when filepath resolves to multiple files in cudf readers
- PR #3370 Port NVStrings strip functions
- PR #3453 Port NVStrings IPv4 convert functions to cudf strings column
- PR #3441 Port NVStrings url encode/decode to cudf strings column
- PR #3364 Port NVStrings split functions
- PR #3463 Port NVStrings partition/rpartition to cudf strings column
- PR #3502 ORC reader: add option to read DECIMALs as INT64
- PR #3461 Add a new overload to allocate_like() that takes explicit type and size params.
- PR #3590 Specialize hash functions for floating point
- PR #3569 Use `np.asarray` in `StringColumn.deserialize`
- PR #3553 Support Python NoneType in numeric binops
- PR #3511 Support DataFrame / Series mixed arithmetic
- PR #3567 Include `strides` in `__cuda_array_interface__`
- PR #3608 Update OPS codeowner group name
- PR #3431 Port NVStrings translate to cudf strings column
- PR #3620 Add stream parameter to unary ops detail API
- PR #3593 Adding begin/end for mutable_column_device_view
- PR #3587 Merge CHECK_STREAM & CUDA_CHECK_LAST to CHECK_CUDA
- PR #3733 Rework `hash_partition` API
- PR #3655 Use move with make_pair to avoid copy construction
- PR #3402 Define and implement new quantiles APIs
- PR #3612 Add ability to customize the JIT kernel cache path
- PR #3647 Remove PatchedNumbaDeviceArray with CuPy 6.6.0
- PR #3641 Remove duplicate definitions of CUDA_DEVICE_CALLABLE
- PR #3640 Enable memory_usage in dask_cudf (also adds pd.Index from_pandas)
- PR #3654 Update Jitify submodule ref to include gcc-8 fix
- PR #3639 Define and implement `nans_to_nulls`
- PR #3561 Rework contains implementation in search
- PR #3616 Add aggregation infrastructure for argmax/argmin.
- PR #3673 Parquet reader: improve rounding of timestamp conversion to seconds 
- PR #3699 Stringify libcudacxx headers for binary op JIT
- PR #3697 Improve column insert performance for wide frames
- PR #3616 Add aggregation infrastructure for argmax/argmin.
- PR #3653 Make `gather_bitmask_kernel` more reusable.
- PR #3710 Remove multiple CMake configuration steps from root build script
- PR #3657 Define and implement compiled binops for string column comparisons
- PR #3520 Change read_parquet defaults and add warnings
- PR #3780 Java APIs for selecting a GPU
- PR #3796 Improve on round-robin with the case when number partitions greater than number of rows.
- PR #3805 Avoid CuPy 7.1.0 for now
- PR #3758 detail::scatter variant with map iterator support
- PR #3882 Fail loudly when creating a StringColumn from nvstrings with > MAX_VAL(int32) bytes
- PR #3823 Add header file for detail search functions
- PR #2438 Build GBench Benchmarks in CI
- PR #3713 Adding aggregation support to rolling_window
- PR #3875 Add abstract sink for IO writers, used by ORC and Parquet writers for now

## Bug Fixes

- PR #3618 Update 10 minutes to cudf and cupy to hide warning that were being shown in the docs
- PR #3550 Update Java package to 0.12
- PR #3549 Fix index name issue with iloc with RangeIndex
- PR #3562 Fix 4GB limit for gzipped-compressed csv files
- PR #2981 enable build.sh to build all targets without installation
- PR #3563 Use `__cuda_array_interface__` for serialization
- PR #3564 Fix cuda memory access error in gather_bitmask_kernel
- PR #3548 Replaced CUDA_RT_CALL with CUDA_TRY
- PR #3486 Pandas > 0.25 compatability 
- PR #3622 Fix new warnings and errors when building with gcc-8
- PR #3588 Remove avro reader column order reversal
- PR #3629 Fix hash map test failure
- PR #3637 Fix sorted set_index operations in dask_cudf
- PR #3663 Fix libcudf++ ORC reader microseconds and milliseconds conversion
- PR #3668 Fixing CHECK_CUDA debug build issue
- PR #3684 Fix ends_with logic for matching string case
- PR #3691 Fix create_offsets to handle offset correctly
- PR #3687 Fixed bug while passing input GPU memory pointer in `nvtext.scatter_count()`
- PR #3701 Fix hash_partition hashing all columns instead of columns_to_hash
- PR #3694 Allow for null columns parameter in `csv_writer`
- PR #3706 Removed extra type-dispatcher call from merge
- PR #3704 Changed the default delimiter to `whitespace` for nvtext methods.
- PR #3741 Construct DataFrame from dict-of-Series with alignment
- PR #3724 Update rmm version to match release
- PR #3743 Fix for `None` data in `__array_interface__`
- PR #3731 Fix performance of zero sized dataframe slice
- PR #3709 Fix inner_join incorrect result issue
- PR #3734 Update numba to 0.46 in conda files
- PR #3738 Update libxx cython types.hpp path
- PR #3672 Fix to_host issue with column_view having offset
- PR #3730 CSV reader: Set invalid float values to NaN/null
- PR #3670 Floor when casting between timestamps of different precisions
- PR #3728 Fix apply_boolean_mask issue with non-null string column
- PR #3769 Don't look for a `name` attribute in column
- PR #3783 Bind cuDF operators to Dask Dataframe
- PR #3775 Fix segfault when reading compressed CSV files larger than 4GB
- PR #3799 Align indices of Series inputs when adding as columns to DataFrame 
- PR #3803 Keep name when unpickling Index objects
- PR #3804 Fix cuda crash in AVRO reader
- PR #3766 Remove references to cudf::type_id::CATEGORY from IO code
- PR #3817 Don't always deepcopy an index
- PR #3821 Fix OOB read in gpuinflate prefetcher
- PR #3829 Parquet writer: fix empty dataframe causing cuda launch errors
- PR #3835 Fix memory leak in Cython when dealing with nulls in string columns
- PR #3866 Remove unnecessary if check in NVStrings.create_offsets
- PR #3858 Fixes the broken debug build after #3728
- PR #3850 Fix merge typecast scope issue and resulting memory leak
- PR #3855 Fix MultiColumn recreation with reset_index
- PR #3869 Fixed size calculation in NVStrings::byte_count()
- PR #3868 Fix apply_grouped moving average example
- PR #3900 Properly link `NVStrings` and `NVCategory` into tests
- PR #3868 Fix apply_grouped moving average example 
- PR #3871 Fix `split_out` error
- PR #3886 Fix string column materialization from column view
- PR #3893 Parquet reader: fix segfault reading empty parquet file


# cuDF 0.11.0 (11 Dec 2019)

## New Features

- PR #2905 Added `Series.median()` and null support for `Series.quantile()`
- PR #2930 JSON Reader: Support ARROW_RANDOM_FILE input
- PR #2956 Add `cudf::stack` and `cudf::tile`
- PR #2980 Added nvtext is_vowel/is_consonant functions
- PR #2987 Add `inplace` arg to `DataFrame.reset_index` and `Series`
- PR #3011 Added libcudf++ transition guide
- PR #3129 Add strings column factory from `std::vector`s
- PR #3054 Add parquet reader support for decimal data types
- PR #3022 adds DataFrame.astype for cuDF dataframes
- PR #2962 Add isnull(), notnull() and related functions
- PR #3025 Move search files to legacy
- PR #3068 Add `scalar` class
- PR #3094 Adding `any` and `all` support from libcudf
- PR #3130 Define and implement new `column_wrapper`
- PR #3143 Define and implement new copying APIs `slice` and `split`
- PR #3161 Move merge files to legacy
- PR #3079 Added support to write ORC files given a local path
- PR #3192 Add dtype param to cast `DataFrame` on init
- PR #3213 Port cuIO to libcudf++
- PR #3222 Add nvtext character tokenizer
- PR #3223 Java expose underlying buffers
- PR #3300 Add `DataFrame.insert`
- PR #3263 Define and implement new `valid_if`
- PR #3278 Add `to_host` utility to copy `column_view` to host
- PR #3087 Add new cudf::experimental bool8 wrapper
- PR #3219 Construct column from column_view
- PR #3250 Define and implement new merge APIs
- PR #3144 Define and implement new hashing APIs `hash` and `hash_partition`
- PR #3229 Define and implement new search APIs
- PR #3308 java add API for memory usage callbacks
- PR #2691 Row-wise reduction and scan operations via CuPy
- PR #3291 Add normalize_nans_and_zeros
- PR #3187 Define and implement new replace APIs
- PR #3356 Add vertical concatenation for table/columns
- PR #3344 java split API
- PR #2791 Add `groupby.std()`
- PR #3368 Enable dropna argument in dask_cudf groupby
- PR #3298 add null replacement iterator for column_device_view
- PR #3297 Define and implement new groupby API.
- PR #3396 Update device_atomics with new bool8 and timestamp specializations
- PR #3411 Java host memory management API
- PR #3393 Implement df.cov and enable covariance/correlation in dask_cudf
- PR #3401 Add dask_cudf ORC writer (to_orc)
- PR #3331 Add copy_if_else
- PR #3427 Define and Implement new multi-search API
- PR #3442 Add Bool-index + Multi column + DataFrame support for set-item
- PR #3172 Define and implement new fill/repeat/copy_range APIs
- PR #3490 Add pair iterators for columns
- PR #3497 Add DataFrame.drop(..., inplace=False) argument
- PR #3469 Add string functionality for replace API
- PR #3527 Add string functionality for merge API
- PR #3557 Add contiguous_split() function.
- PR #3507 Define and implement new binary operation APIs
- PR #3273 Define and implement new reduction APIs

## Improvements

- PR #2904 Move gpu decompressors to cudf::io namespace
- PR #2977 Moved old C++ test utilities to legacy directory.
- PR #2965 Fix slow orc reader perf with large uncompressed blocks
- PR #2995 Move JIT type utilities to legacy directory
- PR #2927 Add ``Table`` and ``TableView`` extension classes that wrap legacy cudf::table
- PR #3005 Renames `cudf::exp` namespace to `cudf::experimental`
- PR #3008 Make safe versions of `is_null` and `is_valid` in `column_device_view`
- PR #3026 Move fill and repeat files to legacy
- PR #3027 Move copying.hpp and related source to legacy folder
- PR #3014 Snappy decompression optimizations
- PR #3032 Use `asarray` to coerce indices to a NumPy array
- PR #2996 IO Readers: Replace `cuio::device_buffer` with `rmm::device_buffer`
- PR #3051 Specialized hash function for strings column
- PR #3065 Select and Concat for cudf::experimental::table
- PR #3080 Move `valid_if.cuh` to `legacy/`
- PR #3052 Moved replace.hpp functionality to legacy
- PR #3091 Move join files to legacy
- PR #3092 Implicitly init RMM if Java allocates before init
- PR #3029 Update gdf_ numeric types with stdint and move to cudf namespace
- PR #3052 Moved replace.hpp functionality to legacy
- PR #2955 Add cmake option to only build for present GPU architecture
- PR #3070 Move functions.h and related source to legacy
- PR #2951 Allow set_index to handle a list of column names
- PR #3093 Move groupby files to legacy
- PR #2988 Removing GIS functionality (now part of cuSpatial library)
- PR #3067 Java method to return size of device memory buffer
- PR #3083 Improved some binary operation tests to include null testing.
- PR #3084 Update to arrow-cpp and pyarrow 0.15.0
- PR #3071 Move cuIO to legacy
- PR #3126 Round 2 of snappy decompression optimizations
- PR #3046 Define and implement new copying APIs `empty_like` and `allocate_like`
- PR #3128 Support MultiIndex in DataFrame.join
- PR #2971 Added initial gather and scatter methods for strings_column_view
- PR #3133 Port NVStrings to cudf column: count_characters and count_bytes
- PR #2991 Added strings column functions concatenate and join_strings
- PR #3028 Define and implement new `gather` APIs.
- PR #3135 Add nvtx utilities to cudf::nvtx namespace
- PR #3021 Java host side concat of serialized buffers
- PR #3138 Move unary files to legacy
- PR #3170 Port NVStrings substring functions to cudf strings column
- PR #3159 Port NVStrings is-chars-types function to cudf strings column
- PR #3154 Make `table_view_base.column()` const and add `mutable_table_view.column()`
- PR #3175 Set cmake cuda version variables
- PR #3171 Move deprecated error macros to legacy
- PR #3191 Port NVStrings integer convert ops to cudf column
- PR #3189 Port NVStrings find ops to cudf column
- PR #3352 Port NVStrings convert float functions to cudf strings column
- PR #3193 Add cuPy as a formal dependency
- PR #3195 Support for zero columned `table_view`
- PR #3165 Java device memory size for string category
- PR #3205 Move transform files to legacy
- PR #3202 Rename and move error.hpp to public headers
- PR #2878 Use upstream merge code in dask_cudf
- PR #3217 Port NVStrings upper and lower case conversion functions
- PR #3350 Port NVStrings booleans convert functions
- PR #3231 Add `column::release()` to give up ownership of contents.
- PR #3157 Use enum class rather than enum for mask_allocation_policy
- PR #3232 Port NVStrings datetime conversion to cudf strings column
- PR #3136 Define and implement new transpose API
- PR #3237 Define and implement new transform APIs
- PR #3245 Move binaryop files to legacy
- PR #3241 Move stream_compaction files to legacy
- PR #3166 Move reductions to legacy
- PR #3261 Small cleanup: remove `== true`
- PR #3271 Update rmm API based on `rmm.reinitialize(...)` change
- PR #3266 Remove optional checks for CuPy
- PR #3268 Adding null ordering per column feature when sorting
- PR #3239 Adding floating point specialization to comparators for NaNs
- PR #3270 Move predicates files to legacy
- PR #3281 Add to_host specialization for strings in column test utilities
- PR #3282 Add `num_bitmask_words`
- PR #3252 Add new factory methods to include passing an existing null mask
- PR #3288 Make `bit.cuh` utilities usable from host code.
- PR #3287 Move rolling windows files to legacy
- PR #3182 Define and implement new unary APIs `is_null` and `is_not_null`
- PR #3314 Drop `cython` from run requirements
- PR #3301 Add tests for empty column wrapper.
- PR #3294 Update to arrow-cpp and pyarrow 0.15.1
- PR #3310 Add `row_hasher` and `element_hasher` utilities
- PR #3272 Support non-default streams when creating/destroying hash maps
- PR #3286 Clean up the starter code on README
- PR #3332 Port NVStrings replace to cudf strings column
- PR #3354 Define and implement new `scatter` APIs
- PR #3322 Port NVStrings pad operations to cudf strings column
- PR #3345 Add cache member for number of characters in string_view class
- PR #3299 Define and implement new `is_sorted` APIs
- PR #3328 Partition by stripes in dask_cudf ORC reader
- PR #3243 Use upstream join code in dask_cudf
- PR #3371 Add `select` method to `table_view`
- PR #3309 Add java and JNI bindings for search bounds
- PR #3305 Define and implement new rolling window APIs
- PR #3380 Concatenate columns of strings
- PR #3382 Add fill function for strings column
- PR #3391 Move device_atomics_tests.cu files to legacy
- PR #3303 Define and implement new stream compaction APIs `copy_if`, `drop_nulls`,
           `apply_boolean_mask`, `drop_duplicate` and `unique_count`.
- PR #3387 Strings column gather function
- PR #3440 Strings column scatter function
- PR #3389 Move quantiles.hpp + group_quantiles.hpp files to legacy
- PR #3397 Port unary cast to libcudf++
- PR #3398 Move reshape.hpp files to legacy
- PR #3395 Port NVStrings regex extract to cudf strings column
- PR #3423 Port NVStrings htoi to cudf strings column
- PR #3425 Strings column copy_if_else implementation
- PR #3422 Move utilities to legacy
- PR #3201 Define and implement new datetime_ops APIs
- PR #3421 Port NVStrings find_multiple to cudf strings column
- PR #3448 Port scatter_to_tables to libcudf++
- PR #3458 Update strings sections in the transition guide
- PR #3462 Add `make_empty_column` and update `empty_like`.
- PR #3465 Port `aggregation` traits and utilities.
- PR #3214 Define and implement new unary operations APIs
- PR #3475 Add `bitmask_to_host` column utility
- PR #3487 Add is_boolean trait and random timestamp generator for testing
- PR #3492 Small cleanup (remove std::abs) and comment
- PR #3407 Allow multiple row-groups per task in dask_cudf read_parquet
- PR #3512 Remove unused CUDA conda labels
- PR #3500 cudf::fill()/cudf::repeat() support for strings columns.
- PR #3438 Update scalar and scalar_device_view to better support strings
- PR #3414 Add copy_range function for strings column
- PR #3471 Add scalar/column, column/scalar and scalar/scalar overloads to copy_if_else.
- PR #3451 Add support for implicit typecasting of join columns

## Bug Fixes

- PR #2895 Fixed dask_cudf group_split behavior to handle upstream rearrange_by_divisions
- PR #3048 Support for zero columned tables
- PR #3030 Fix snappy decoding regression in PR #3014
- PR #3041 Fixed exp to experimental namespace name change issue
- PR #3056 Add additional cmake hint for finding local build of RMM files
- PR #3060 Move copying.hpp includes to legacy
- PR #3139 Fixed java RMM auto initalization
- PR #3141 Java fix for relocated IO headers
- PR #3149 Rename column_wrapper.cuh to column_wrapper.hpp
- PR #3168 Fix mutable_column_device_view head const_cast
- PR #3199 Update JNI includes for legacy moves
- PR #3204 ORC writer: Fix ByteRLE encoding of NULLs
- PR #2994 Fix split_out-support but with hash_object_dispatch
- PR #3212 Fix string to date casting when format is not specified
- PR #3218 Fixes `row_lexicographic_comparator` issue with handling two tables
- PR #3228 Default initialize RMM when Java native dependencies are loaded
- PR #3012 replacing instances of `to_gpu_array` with `mem`
- PR #3236 Fix Numba 0.46+/CuPy 6.3 interface compatibility
- PR #3276 Update JNI includes for legacy moves
- PR #3256 Fix orc writer crash with multiple string columns
- PR #3211 Fix breaking change caused by rapidsai/rmm#167
- PR #3265 Fix dangling pointer in `is_sorted`
- PR #3267 ORC writer: fix incorrect ByteRLE encoding of long literal runs
- PR #3277 Fix invalid reference to deleted temporary in `is_sorted`.
- PR #3274 ORC writer: fix integer RLEv2 mode2 unsigned base value encoding
- PR #3279 Fix shutdown hang issues with pinned memory pool init executor
- PR #3280 Invalid children check in mutable_column_device_view
- PR #3289 fix java memory usage API for empty columns
- PR #3293 Fix loading of csv files zipped on MacOS (disabled zip min version check)
- PR #3295 Fix storing storing invalid RMM exec policies.
- PR #3307 Add pd.RangeIndex to from_pandas to fix dask_cudf meta_nonempty bug
- PR #3313 Fix public headers including non-public headers
- PR #3318 Revert arrow to 0.15.0 temporarily to unblock downstream projects CI
- PR #3317 Fix index-argument bug in dask_cudf parquet reader
- PR #3323 Fix `insert` non-assert test case
- PR #3341 Fix `Series` constructor converting NoneType to "None"
- PR #3326 Fix and test for detail::gather map iterator type inference
- PR #3334 Remove zero-size exception check from make_strings_column factories
- PR #3333 Fix compilation issues with `constexpr` functions not marked `__device__`
- PR #3340 Make all benchmarks use cudf base fixture to initialize RMM pool
- PR #3337 Fix Java to pad validity buffers to 64-byte boundary
- PR #3362 Fix `find_and_replace` upcasting series for python scalars and lists
- PR #3357 Disabling `column_view` iterators for non fixed-width types
- PR #3383 Fix : properly compute null counts for rolling_window.
- PR #3386 Removing external includes from `column_view.hpp`
- PR #3369 Add write_partition to dask_cudf to fix to_parquet bug
- PR #3388 Support getitem with bools when DataFrame has a MultiIndex
- PR #3408 Fix String and Column (De-)Serialization
- PR #3372 Fix dask-distributed scatter_by_map bug
- PR #3419 Fix a bug in parse_into_parts (incomplete input causing walking past the end of string).
- PR #3413 Fix dask_cudf read_csv file-list bug
- PR #3416 Fix memory leak in ColumnVector when pulling strings off the GPU
- PR #3424 Fix benchmark build by adding libcudacxx to benchmark's CMakeLists.txt
- PR #3435 Fix diff and shift for empty series
- PR #3439 Fix index-name bug in StringColumn concat
- PR #3445 Fix ORC Writer default stripe size
- PR #3459 Fix printing of invalid entries
- PR #3466 Fix gather null mask allocation for invalid index
- PR #3468 Fix memory leak issue in `drop_duplicates`
- PR #3474 Fix small doc error in capitalize Docs
- PR #3491 Fix more doc errors in NVStrings
- PR #3478 Fix as_index deep copy via Index.rename inplace arg
- PR #3476 Fix ORC reader timezone conversion
- PR #3188 Repr slices up large DataFrames
- PR #3519 Fix strings column concatenate handling zero-sized columns
- PR #3530 Fix copy_if_else test case fail issue
- PR #3523 Fix lgenfe issue with debug build
- PR #3532 Fix potential use-after-free in cudf parquet reader
- PR #3540 Fix unary_op null_mask bug and add missing test cases
- PR #3559 Use HighLevelGraph api in DataFrame constructor (Fix upstream compatibility)
- PR #3572 Fix CI Issue with hypothesis tests that are flaky


# cuDF 0.10.0 (16 Oct 2019)

## New Features

- PR #2423 Added `groupby.quantile()`
- PR #2522 Add Java bindings for NVStrings backed upper and lower case mutators
- PR #2605 Added Sort based groupby in libcudf
- PR #2607 Add Java bindings for parsing JSON
- PR #2629 Add dropna= parameter to groupby
- PR #2585 ORC & Parquet Readers: Remove millisecond timestamp restriction
- PR #2507 Add GPU-accelerated ORC Writer
- PR #2559 Add Series.tolist()
- PR #2653 Add Java bindings for rolling window operations
- PR #2480 Merge `custreamz` codebase into `cudf` repo
- PR #2674 Add __contains__ for Index/Series/Column
- PR #2635 Add support to read from remote and cloud sources like s3, gcs, hdfs
- PR #2722 Add Java bindings for NVTX ranges
- PR #2702 Add make_bool to dataset generation functions
- PR #2394 Move `rapidsai/custrings` into `cudf`
- PR #2734 Final sync of custrings source into cudf
- PR #2724 Add libcudf support for __contains__
- PR #2777 Add python bindings for porter stemmer measure functionality
- PR #2781 Add issorted to is_monotonic
- PR #2685 Add cudf::scatter_to_tables and cython binding
- PR #2743 Add Java bindings for NVStrings timestamp2long as part of String ColumnVector casting
- PR #2785 Add nvstrings Python docs
- PR #2786 Add benchmarks option to root build.sh
- PR #2802 Add `cudf::repeat()` and `cudf.Series.repeat()`
- PR #2773 Add Fisher's unbiased kurtosis and skew for Series/DataFrame
- PR #2748 Parquet Reader: Add option to specify loading of PANDAS index
- PR #2807 Add scatter_by_map to DataFrame python API
- PR #2836 Add nvstrings.code_points method
- PR #2844 Add Series/DataFrame notnull
- PR #2858 Add GTest type list utilities
- PR #2870 Add support for grouping by Series of arbitrary length
- PR #2719 Series covariance and Pearson correlation
- PR #2207 Beginning of libcudf overhaul: introduce new column and table types
- PR #2869 Add `cudf.CategoricalDtype`
- PR #2838 CSV Reader: Support ARROW_RANDOM_FILE input
- PR #2655 CuPy-based Series and Dataframe .values property
- PR #2803 Added `edit_distance_matrix()` function to calculate pairwise edit distance for each string on a given nvstrings object.
- PR #2811 Start of cudf strings column work based on 2207
- PR #2872 Add Java pinned memory pool allocator
- PR #2969 Add findAndReplaceAll to ColumnVector
- PR #2814 Add Datetimeindex.weekday
- PR #2999 Add timestamp conversion support for string categories
- PR #2918 Add cudf::column timestamp wrapper types

## Improvements

- PR #2578 Update legacy_groupby to use libcudf group_by_without_aggregation
- PR #2581 Removed `managed` allocator from hash map classes.
- PR #2571 Remove unnecessary managed memory from gdf_column_concat
- PR #2648 Cython/Python reorg
- PR #2588 Update Series.append documentation
- PR #2632 Replace dask-cudf set_index code with upstream
- PR #2682 Add cudf.set_allocator() function for easier allocator init
- PR #2642 Improve null printing and testing
- PR #2747 Add missing Cython headers / cudftestutil lib to conda package for cuspatial build
- PR #2706 Compute CSV format in device code to speedup performance
- PR #2673 Add support for np.longlong type
- PR #2703 move dask serialization dispatch into cudf
- PR #2728 Add YYMMDD to version tag for nightly conda packages
- PR #2729 Handle file-handle input in to_csv
- PR #2741 CSV Reader: Move kernel functions into its own file
- PR #2766 Improve nvstrings python cmake flexibility
- PR #2756 Add out_time_unit option to csv reader, support timestamp resolutions
- PR #2771 Stopgap alias for to_gpu_matrix()
- PR #2783 Support mapping input columns to function arguments in apply kernels
- PR #2645 libcudf unique_count for Series.nunique
- PR #2817 Dask-cudf: `read_parquet` support for remote filesystems
- PR #2823 improve java data movement debugging
- PR #2806 CSV Reader: Clean-up row offset operations
- PR #2640 Add dask wait/persist exmaple to 10 minute guide
- PR #2828 Optimizations of kernel launch configuration for `DataFrame.apply_rows` and `DataFrame.apply_chunks`
- PR #2831 Add `column` argument to `DataFrame.drop`
- PR #2775 Various optimizations to improve __getitem__ and __setitem__ performance
- PR #2810 cudf::allocate_like can optionally always allocate a mask.
- PR #2833 Parquet reader: align page data allocation sizes to 4-bytes to satisfy cuda-memcheck
- PR #2832 Using the new Python bindings for UCX
- PR #2856 Update group_split_cudf to use scatter_by_map
- PR #2890 Optionally keep serialized table data on the host.
- PR #2778 Doc: Updated and fixed some docstrings that were formatted incorrectly.
- PR #2830 Use YYMMDD tag in custreamz nightly build
- PR #2875 Java: Remove synchronized from register methods in MemoryCleaner
- PR #2887 Minor snappy decompression optimization
- PR #2899 Use new RMM API based on Cython
- PR #2788 Guide to Python UDFs
- PR #2919 Change java API to use operators in groupby namespace
- PR #2909 CSV Reader: Avoid row offsets host vector default init
- PR #2834 DataFrame supports setting columns via attribute syntax `df.x = col`
- PR #3147 DataFrame can be initialized from rows via list of tuples
- PR #3539 Restrict CuPy to 6

## Bug Fixes

- PR #2584 ORC Reader: fix parsing of `DECIMAL` index positions
- PR #2619 Fix groupby serialization/deserialization
- PR #2614 Update Java version to match
- PR #2601 Fixes nlargest(1) issue in Series and Dataframe
- PR #2610 Fix a bug in index serialization (properly pass DeviceNDArray)
- PR #2621 Fixes the floordiv issue of not promoting float type when rhs is 0
- PR #2611 Types Test: fix static casting from negative int to string
- PR #2618 IO Readers: Fix datasource memory map failure for multiple reads
- PR #2628 groupby_without_aggregation non-nullable input table produces non-nullable output
- PR #2615 fix string category partitioning in java API
- PR #2641 fix string category and timeunit concat in the java API
- PR #2649 Fix groupby issue resulting from column_empty bug
- PR #2658 Fix astype() for null categorical columns
- PR #2660 fix column string category and timeunit concat in the java API
- PR #2664 ORC reader: fix `skip_rows` larger than first stripe
- PR #2654 Allow Java gdfOrderBy to work with string categories
- PR #2669 AVRO reader: fix non-deterministic output
- PR #2668 Update Java bindings to specify timestamp units for ORC and Parquet readers
- PR #2679 AVRO reader: fix cuda errors when decoding compressed streams
- PR #2692 Add concatenation for data-frame with different headers (empty and non-empty)
- PR #2651 Remove nvidia driver installation from ci/cpu/build.sh
- PR #2697 Ensure csv reader sets datetime column time units
- PR #2698 Return RangeIndex from contiguous slice of RangeIndex
- PR #2672 Fix null and integer handling in round
- PR #2704 Parquet Reader: Fix crash when loading string column with nulls
- PR #2725 Fix Jitify issue with running on Turing using CUDA version < 10
- PR #2731 Fix building of benchmarks
- PR #2738 Fix java to find new NVStrings locations
- PR #2736 Pin Jitify branch to v0.10 version
- PR #2742 IO Readers: Fix possible silent failures when creating `NvStrings` instance
- PR #2753 Fix java quantile API calls
- PR #2762 Fix validity processing for time in java
- PR #2796 Fix handling string slicing and other nvstrings delegated methods with dask
- PR #2769 Fix link to API docs in README.md
- PR #2772 Handle multiindex pandas Series #2772
- PR #2749 Fix apply_rows/apply_chunks pessimistic null mask to use in_cols null masks only
- PR #2752 CSV Reader: Fix exception when there's no rows to process
- PR #2716 Added Exception for `StringMethods` in string methods
- PR #2787 Fix Broadcasting `None` to `cudf-series`
- PR #2794 Fix async race in NVCategory::get_value and get_value_bounds
- PR #2795 Fix java build/cast error
- PR #2496 Fix improper merge of two dataframes when names differ
- PR #2824 Fix issue with incorrect result when Numeric Series replace is called several times
- PR #2751 Replace value with null
- PR #2765 Fix Java inequality comparisons for string category
- PR #2818 Fix java join API to use new C++ join API
- PR #2841 Fix nvstrings.slice and slice_from for range (0,0)
- PR #2837 Fix join benchmark
- PR #2809 Add hash_df and group_split dispatch functions for dask
- PR #2843 Parquet reader: fix skip_rows when not aligned with page or row_group boundaries
- PR #2851 Deleted existing dask-cudf/record.txt
- PR #2854 Fix column creation from ephemeral objects exposing __cuda_array_interface__
- PR #2860 Fix boolean indexing when the result is a single row
- PR #2859 Fix tail method issue for string columns
- PR #2852 Fixed `cumsum()` and `cumprod()` on boolean series.
- PR #2865 DaskIO: Fix `read_csv` and `read_orc` when input is list of files
- PR #2750 Fixed casting values to cudf::bool8 so non-zero values always cast to true
- PR #2873 Fixed dask_cudf read_partition bug by generating ParquetDatasetPiece
- PR #2850 Fixes dask_cudf.read_parquet on partitioned datasets
- PR #2896 Properly handle `axis` string keywords in `concat`
- PR #2926 Update rounding algorithm to avoid using fmod
- PR #2968 Fix Java dependency loading when using NVTX
- PR #2963 Fix ORC writer uncompressed block indexing
- PR #2928 CSV Reader: Fix using `byte_range` for large datasets
- PR #2983 Fix sm_70+ race condition in gpu_unsnap
- PR #2964 ORC Writer: Segfault when writing mixed numeric and string columns
- PR #3007 Java: Remove unit test that frees RMM invalid pointer
- PR #3009 Fix orc reader RLEv2 patch position regression from PR #2507
- PR #3002 Fix CUDA invalid configuration errors reported after loading an ORC file without data
- PR #3035 Update update-version.sh for new docs locations
- PR #3038 Fix uninitialized stream parameter in device_table deleter
- PR #3064 Fixes groupby performance issue
- PR #3061 Add rmmInitialize to nvstrings gtests
- PR #3058 Fix UDF doc markdown formatting
- PR #3059 Add nvstrings python build instructions to contributing.md


# cuDF 0.9.0 (21 Aug 2019)

## New Features

- PR #1993 Add CUDA-accelerated series aggregations: mean, var, std
- PR #2111 IO Readers: Support memory buffer, file-like object, and URL inputs
- PR #2012 Add `reindex()` to DataFrame and Series
- PR #2097 Add GPU-accelerated AVRO reader
- PR #2098 Support binary ops on DFs and Series with mismatched indices
- PR #2160 Merge `dask-cudf` codebase into `cudf` repo
- PR #2149 CSV Reader: Add `hex` dtype for explicit hexadecimal parsing
- PR #2156 Add `upper_bound()` and `lower_bound()` for libcudf tables and `searchsorted()` for cuDF Series
- PR #2158 CSV Reader: Support single, non-list/dict argument for `dtype`
- PR #2177 CSV Reader: Add `parse_dates` parameter for explicit date inference
- PR #1744 cudf::apply_boolean_mask and cudf::drop_nulls support for cudf::table inputs (multi-column)
- PR #2196 Add `DataFrame.dropna()`
- PR #2197 CSV Writer: add `chunksize` parameter for `to_csv`
- PR #2215 `type_dispatcher` benchmark
- PR #2179 Add Java quantiles
- PR #2157 Add __array_function__ to DataFrame and Series
- PR #2212 Java support for ORC reader
- PR #2224 Add DataFrame isna, isnull, notna functions
- PR #2236 Add Series.drop_duplicates
- PR #2105 Add hash-based join benchmark
- PR #2316 Add unique, nunique, and value_counts for datetime columns
- PR #2337 Add Java support for slicing a ColumnVector
- PR #2049 Add cudf::merge (sorted merge)
- PR #2368 Full cudf+dask Parquet Support
- PR #2380 New cudf::is_sorted checks whether cudf::table is sorted
- PR #2356 Java column vector standard deviation support
- PR #2221 MultiIndex full indexing - Support iloc and wildcards for loc
- PR #2429 Java support for getting length of strings in a ColumnVector
- PR #2415 Add `value_counts` for series of any type
- PR #2446 Add __array_function__ for index
- PR #2437 ORC reader: Add 'use_np_dtypes' option
- PR #2382 Add CategoricalAccessor add, remove, rename, and ordering methods
- PR #2464 Native implement `__cuda_array_interface__` for Series/Index/Column objects
- PR #2425 Rolling window now accepts array-based user-defined functions
- PR #2442 Add __setitem__
- PR #2449 Java support for getting byte count of strings in a ColumnVector
- PR #2492 Add groupby.size() method
- PR #2358 Add cudf::nans_to_nulls: convert floating point column into bitmask
- PR #2489 Add drop argument to set_index
- PR #2491 Add Java bindings for ORC reader 'use_np_dtypes' option
- PR #2213 Support s/ms/us/ns DatetimeColumn time unit resolutions
- PR #2536 Add _constructor properties to Series and DataFrame

## Improvements

- PR #2103 Move old `column` and `bitmask` files into `legacy/` directory
- PR #2109 added name to Python column classes
- PR #1947 Cleanup serialization code
- PR #2125 More aggregate in java API
- PR #2127 Add in java Scalar tests
- PR #2088 Refactor of Python groupby code
- PR #2130 Java serialization and deserialization of tables.
- PR #2131 Chunk rows logic added to csv_writer
- PR #2129 Add functions in the Java API to support nullable column filtering
- PR #2165 made changes to get_dummies api for it to be available in MethodCache
- PR #2171 Add CodeCov integration, fix doc version, make --skip-tests work when invoking with source
- PR #2184 handle remote orc files for dask-cudf
- PR #2186 Add `getitem` and `getattr` style access to Rolling objects
- PR #2168 Use cudf.Column for CategoricalColumn's categories instead of a tuple
- PR #2193 DOC: cudf::type_dispatcher documentation for specializing dispatched functors
- PR #2199 Better java support for appending strings
- PR #2176 Added column dtype support for datetime, int8, int16 to csv_writer
- PR #2209 Matching `get_dummies` & `select_dtypes` behavior to pandas
- PR #2217 Updated Java bindings to use the new groupby API
- PR #2214 DOC: Update doc instructions to build/install `cudf` and `dask-cudf`
- PR #2220 Update Java bindings for reduction rename
- PR #2232 Move CodeCov upload from build script to Jenkins
- PR #2225 refactor to use libcudf for gathering columns in dataframes
- PR #2293 Improve join performance (faster compute_join_output_size)
- PR #2300 Create separate dask codeowners for dask-cudf codebase
- PR #2304 gdf_group_by_without_aggregations returns gdf_column
- PR #2309 Java readers: remove redundant copy of result pointers
- PR #2307 Add `black` and `isort` to style checker script
- PR #2345 Restore removal of old groupby implementation
- PR #2342 Improve `astype()` to operate all ways
- PR #2329 using libcudf cudf::copy for column deep copy
- PR #2344 DOC: docs on code formatting for contributors
- PR #2376 Add inoperative axis= and win_type= arguments to Rolling()
- PR #2378 remove dask for (de-)serialization of cudf objects
- PR #2353 Bump Arrow and Dask versions
- PR #2377 Replace `standard_python_slice` with just `slice.indices()`
- PR #2373 cudf.DataFrame enchancements & Series.values support
- PR #2392 Remove dlpack submodule; make cuDF's Cython API externally accessible
- PR #2430 Updated Java bindings to use the new unary API
- PR #2406 Moved all existing `table` related files to a `legacy/` directory
- PR #2350 Performance related changes to get_dummies
- PR #2420 Remove `cudautils.astype` and replace with `typecast.apply_cast`
- PR #2456 Small improvement to typecast utility
- PR #2458 Fix handling of thirdparty packages in `isort` config
- PR #2459 IO Readers: Consolidate all readers to use `datasource` class
- PR #2475 Exposed type_dispatcher.hpp, nvcategory_util.hpp and wrapper_types.hpp in the include folder
- PR #2484 Enabled building libcudf as a static library
- PR #2453 Streamline CUDA_REL environment variable
- PR #2483 Bundle Boost filesystem dependency in the Java jar
- PR #2486 Java API hash functions
- PR #2481 Adds the ignore_null_keys option to the java api
- PR #2490 Java api: support multiple aggregates for the same column
- PR #2510 Java api: uses table based apply_boolean_mask
- PR #2432 Use pandas formatting for console, html, and latex output
- PR #2573 Bump numba version to 0.45.1
- PR #2606 Fix references to notebooks-contrib

## Bug Fixes

- PR #2086 Fixed quantile api behavior mismatch in series & dataframe
- PR #2128 Add offset param to host buffer readers in java API.
- PR #2145 Work around binops validity checks for java
- PR #2146 Work around unary_math validity checks for java
- PR #2151 Fixes bug in cudf::copy_range where null_count was invalid
- PR #2139 matching to pandas describe behavior & fixing nan values issue
- PR #2161 Implicitly convert unsigned to signed integer types in binops
- PR #2154 CSV Reader: Fix bools misdetected as strings dtype
- PR #2178 Fix bug in rolling bindings where a view of an ephemeral column was being taken
- PR #2180 Fix issue with isort reordering `importorskip` below imports depending on them
- PR #2187 fix to honor dtype when numpy arrays are passed to columnops.as_column
- PR #2190 Fix issue in astype conversion of string column to 'str'
- PR #2208 Fix issue with calling `head()` on one row dataframe
- PR #2229 Propagate exceptions from Cython cdef functions
- PR #2234 Fix issue with local build script not properly building
- PR #2223 Fix CUDA invalid configuration errors reported after loading small compressed ORC files
- PR #2162 Setting is_unique and is_monotonic-related attributes
- PR #2244 Fix ORC RLEv2 delta mode decoding with nonzero residual delta width
- PR #2297 Work around `var/std` unsupported only at debug build
- PR #2302 Fixed java serialization corner case
- PR #2355 Handle float16 in binary operations
- PR #2311 Fix copy behaviour for GenericIndex
- PR #2349 Fix issues with String filter in java API
- PR #2323 Fix groupby on categoricals
- PR #2328 Ensure order is preserved in CategoricalAccessor._set_categories
- PR #2202 Fix issue with unary ops mishandling empty input
- PR #2326 Fix for bug in DLPack when reading multiple columns
- PR #2324 Fix cudf Docker build
- PR #2325 Fix ORC RLEv2 patched base mode decoding with nonzero patch width
- PR #2235 Fix get_dummies to be compatible with dask
- PR #2332 Zero initialize gdf_dtype_extra_info
- PR #2355 Handle float16 in binary operations
- PR #2360 Fix missing dtype handling in cudf.Series & columnops.as_column
- PR #2364 Fix quantile api and other trivial issues around it
- PR #2361 Fixed issue with `codes` of CategoricalIndex
- PR #2357 Fixed inconsistent type of index created with from_pandas vs direct construction
- PR #2389 Fixed Rolling __getattr__ and __getitem__ for offset based windows
- PR #2402 Fixed bug in valid mask computation in cudf::copy_if (apply_boolean_mask)
- PR #2401 Fix to a scalar datetime(of type Days) issue
- PR #2386 Correctly allocate output valids in groupby
- PR #2411 Fixed failures on binary op on single element string column
- PR #2422 Fix Pandas logical binary operation incompatibilites
- PR #2447 Fix CodeCov posting build statuses temporarily
- PR #2450 Fix erroneous null handling in `cudf.DataFrame`'s `apply_rows`
- PR #2470 Fix issues with empty strings and string categories (Java)
- PR #2471 Fix String Column Validity.
- PR #2481 Fix java validity buffer serialization
- PR #2485 Updated bytes calculation to use size_t to avoid overflow in column concat
- PR #2461 Fix groupby multiple aggregations same column
- PR #2514 Fix cudf::drop_nulls threshold handling in Cython
- PR #2516 Fix utilities include paths and meta.yaml header paths
- PR #2517 Fix device memory leak in to_dlpack tensor deleter
- PR #2431 Fix local build generated file ownerships
- PR #2511 Added import of orc, refactored exception handlers to not squash fatal exceptions
- PR #2527 Fix index and column input handling in dask_cudf read_parquet
- PR #2466 Fix `dataframe.query` returning null rows erroneously
- PR #2548 Orc reader: fix non-deterministic data decoding at chunk boundaries
- PR #2557 fix cudautils import in string.py
- PR #2521 Fix casting datetimes from/to the same resolution
- PR #2545 Fix MultiIndexes with datetime levels
- PR #2560 Remove duplicate `dlpack` definition in conda recipe
- PR #2567 Fix ColumnVector.fromScalar issues while dealing with null scalars
- PR #2565 Orc reader: fix incorrect data decoding of int64 data types
- PR #2577 Fix search benchmark compilation error by adding necessary header
- PR #2604 Fix a bug in copying.pyx:_normalize_types that upcasted int32 to int64


# cuDF 0.8.0 (27 June 2019)

## New Features

- PR #1524 Add GPU-accelerated JSON Lines parser with limited feature set
- PR #1569 Add support for Json objects to the JSON Lines reader
- PR #1622 Add Series.loc
- PR #1654 Add cudf::apply_boolean_mask: faster replacement for gdf_apply_stencil
- PR #1487 cython gather/scatter
- PR #1310 Implemented the slice/split functionality.
- PR #1630 Add Python layer to the GPU-accelerated JSON reader
- PR #1745 Add rounding of numeric columns via Numba
- PR #1772 JSON reader: add support for BytesIO and StringIO input
- PR #1527 Support GDF_BOOL8 in readers and writers
- PR #1819 Logical operators (AND, OR, NOT) for libcudf and cuDF
- PR #1813 ORC Reader: Add support for stripe selection
- PR #1828 JSON Reader: add suport for bool8 columns
- PR #1833 Add column iterator with/without nulls
- PR #1665 Add the point-in-polygon GIS function
- PR #1863 Series and Dataframe methods for all and any
- PR #1908 cudf::copy_range and cudf::fill for copying/assigning an index or range to a constant
- PR #1921 Add additional formats for typecasting to/from strings
- PR #1807 Add Series.dropna()
- PR #1987 Allow user defined functions in the form of ptx code to be passed to binops
- PR #1948 Add operator functions like `Series.add()` to DataFrame and Series
- PR #1954 Add skip test argument to GPU build script
- PR #2018 Add bindings for new groupby C++ API
- PR #1984 Add rolling window operations Series.rolling() and DataFrame.rolling()
- PR #1542 Python method and bindings for to_csv
- PR #1995 Add Java API
- PR #1998 Add google benchmark to cudf
- PR #1845 Add cudf::drop_duplicates, DataFrame.drop_duplicates
- PR #1652 Added `Series.where()` feature
- PR #2074 Java Aggregates, logical ops, and better RMM support
- PR #2140 Add a `cudf::transform` function
- PR #2068 Concatenation of different typed columns

## Improvements

- PR #1538 Replacing LesserRTTI with inequality_comparator
- PR #1703 C++: Added non-aggregating `insert` to `concurrent_unordered_map` with specializations to store pairs with a single atomicCAS when possible.
- PR #1422 C++: Added a RAII wrapper for CUDA streams
- PR #1701 Added `unique` method for stringColumns
- PR #1713 Add documentation for Dask-XGBoost
- PR #1666 CSV Reader: Improve performance for files with large number of columns
- PR #1725 Enable the ability to use a single column groupby as its own index
- PR #1759 Add an example showing simultaneous rolling averages to `apply_grouped` documentation
- PR #1746 C++: Remove unused code: `windowed_ops.cu`, `sorting.cu`, `hash_ops.cu`
- PR #1748 C++: Add `bool` nullability flag to `device_table` row operators
- PR #1764 Improve Numerical column: `mean_var` and `mean`
- PR #1767 Speed up Python unit tests
- PR #1770 Added build.sh script, updated CI scripts and documentation
- PR #1739 ORC Reader: Add more pytest coverage
- PR #1696 Added null support in `Series.replace()`.
- PR #1390 Added some basic utility functions for `gdf_column`'s
- PR #1791 Added general column comparison code for testing
- PR #1795 Add printing of git submodule info to `print_env.sh`
- PR #1796 Removing old sort based group by code and gdf_filter
- PR #1811 Added funtions for copying/allocating `cudf::table`s
- PR #1838 Improve columnops.column_empty so that it returns typed columns instead of a generic Column
- PR #1890 Add utils.get_dummies- a pandas-like wrapper around one_hot-encoding
- PR #1823 CSV Reader: default the column type to string for empty dataframes
- PR #1827 Create bindings for scalar-vector binops, and update one_hot_encoding to use them
- PR #1817 Operators now support different sized dataframes as long as they don't share different sized columns
- PR #1855 Transition replace_nulls to new C++ API and update corresponding Cython/Python code
- PR #1858 Add `std::initializer_list` constructor to `column_wrapper`
- PR #1846 C++ type-erased gdf_equal_columns test util; fix gdf_equal_columns logic error
- PR #1390 Added some basic utility functions for `gdf_column`s
- PR #1391 Tidy up bit-resolution-operation and bitmask class code
- PR #1882 Add iloc functionality to MultiIndex dataframes
- PR #1884 Rolling windows: general enhancements and better coverage for unit tests
- PR #1886 support GDF_STRING_CATEGORY columns in apply_boolean_mask, drop_nulls and other libcudf functions
- PR #1896 Improve performance of groupby with levels specified in dask-cudf
- PR #1915 Improve iloc performance for non-contiguous row selection
- PR #1859 Convert read_json into a C++ API
- PR #1919 Rename libcudf namespace gdf to namespace cudf
- PR #1850 Support left_on and right_on for DataFrame merge operator
- PR #1930 Specialize constructor for `cudf::bool8` to cast argument to `bool`
- PR #1938 Add default constructor for `column_wrapper`
- PR #1930 Specialize constructor for `cudf::bool8` to cast argument to `bool`
- PR #1952 consolidate libcudf public API headers in include/cudf
- PR #1949 Improved selection with boolmask using libcudf `apply_boolean_mask`
- PR #1956 Add support for nulls in `query()`
- PR #1973 Update `std::tuple` to `std::pair` in top-most libcudf APIs and C++ transition guide
- PR #1981 Convert read_csv into a C++ API
- PR #1868 ORC Reader: Support row index for speed up on small/medium datasets
- PR #1964 Added support for list-like types in Series.str.cat
- PR #2005 Use HTML5 details tag in bug report issue template
- PR #2003 Removed few redundant unit-tests from test_string.py::test_string_cat
- PR #1944 Groupby design improvements
- PR #2017 Convert `read_orc()` into a C++ API
- PR #2011 Convert `read_parquet()` into a C++ API
- PR #1756 Add documentation "10 Minutes to cuDF and dask_cuDF"
- PR #2034 Adding support for string columns concatenation using "add" binary operator
- PR #2042 Replace old "10 Minutes" guide with new guide for docs build process
- PR #2036 Make library of common test utils to speed up tests compilation
- PR #2022 Facilitating get_dummies to be a high level api too
- PR #2050 Namespace IO readers and add back free-form `read_xxx` functions
- PR #2104 Add a functional ``sort=`` keyword argument to groupby
- PR #2108 Add `find_and_replace` for StringColumn for replacing single values
- PR #1803 cuDF/CuPy interoperability documentation

## Bug Fixes

- PR #1465 Fix for test_orc.py and test_sparse_df.py test failures
- PR #1583 Fix underlying issue in `as_index()` that was causing `Series.quantile()` to fail
- PR #1680 Add errors= keyword to drop() to fix cudf-dask bug
- PR #1651 Fix `query` function on empty dataframe
- PR #1616 Fix CategoricalColumn to access categories by index instead of iteration
- PR #1660 Fix bug in `loc` when indexing with a column name (a string)
- PR #1683 ORC reader: fix timestamp conversion to UTC
- PR #1613 Improve CategoricalColumn.fillna(-1) performance
- PR #1642 Fix failure of CSV_TEST gdf_csv_test.SkiprowsNrows on multiuser systems
- PR #1709 Fix handling of `datetime64[ms]` in `dataframe.select_dtypes`
- PR #1704 CSV Reader: Add support for the plus sign in number fields
- PR #1687 CSV reader: return an empty dataframe for zero size input
- PR #1757 Concatenating columns with null columns
- PR #1755 Add col_level keyword argument to melt
- PR #1758 Fix df.set_index() when setting index from an empty column
- PR #1749 ORC reader: fix long strings of NULL values resulting in incorrect data
- PR #1742 Parquet Reader: Fix index column name to match PANDAS compat
- PR #1782 Update libcudf doc version
- PR #1783 Update conda dependencies
- PR #1786 Maintain the original series name in series.unique output
- PR #1760 CSV Reader: fix segfault when dtype list only includes columns from usecols list
- PR #1831 build.sh: Assuming python is in PATH instead of using PYTHON env var
- PR #1839 Raise an error instead of segfaulting when transposing a DataFrame with StringColumns
- PR #1840 Retain index correctly during merge left_on right_on
- PR #1825 cuDF: Multiaggregation Groupby Failures
- PR #1789 CSV Reader: Fix missing support for specifying `int8` and `int16` dtypes
- PR #1857 Cython Bindings: Handle `bool` columns while calling `column_view_from_NDArrays`
- PR #1849 Allow DataFrame support methods to pass arguments to the methods
- PR #1847 Fixed #1375 by moving the nvstring check into the wrapper function
- PR #1864 Fixing cudf reduction for POWER platform
- PR #1869 Parquet reader: fix Dask timestamps not matching with Pandas (convert to milliseconds)
- PR #1876 add dtype=bool for `any`, `all` to treat integer column correctly
- PR #1875 CSV reader: take NaN values into account in dtype detection
- PR #1873 Add column dtype checking for the all/any methods
- PR #1902 Bug with string iteration in _apply_basic_agg
- PR #1887 Fix for initialization issue in pq_read_arg,orc_read_arg
- PR #1867 JSON reader: add support for null/empty fields, including the 'null' literal
- PR #1891 Fix bug #1750 in string column comparison
- PR #1909 Support of `to_pandas()` of boolean series with null values
- PR #1923 Use prefix removal when two aggs are called on a SeriesGroupBy
- PR #1914 Zero initialize gdf_column local variables
- PR #1959 Add support for comparing boolean Series to scalar
- PR #1966 Ignore index fix in series append
- PR #1967 Compute index __sizeof__ only once for DataFrame __sizeof__
- PR #1977 Support CUDA installation in default system directories
- PR #1982 Fixes incorrect index name after join operation
- PR #1985 Implement `GDF_PYMOD`, a special modulo that follows python's sign rules
- PR #1991 Parquet reader: fix decoding of NULLs
- PR #1990 Fixes a rendering bug in the `apply_grouped` documentation
- PR #1978 Fix for values being filled in an empty dataframe
- PR #2001 Correctly create MultiColumn from Pandas MultiColumn
- PR #2006 Handle empty dataframe groupby construction for dask
- PR #1965 Parquet Reader: Fix duplicate index column when it's already in `use_cols`
- PR #2033 Add pip to conda environment files to fix warning
- PR #2028 CSV Reader: Fix reading of uncompressed files without a recognized file extension
- PR #2073 Fix an issue when gathering columns with NVCategory and nulls
- PR #2053 cudf::apply_boolean_mask return empty column for empty boolean mask
- PR #2066 exclude `IteratorTest.mean_var_output` test from debug build
- PR #2069 Fix JNI code to use read_csv and read_parquet APIs
- PR #2071 Fix bug with unfound transitive dependencies for GTests in Ubuntu 18.04
- PR #2089 Configure Sphinx to render params correctly
- PR #2091 Fix another bug with unfound transitive dependencies for `cudftestutils` in Ubuntu 18.04
- PR #2115 Just apply `--disable-new-dtags` instead of trying to define all the transitive dependencies
- PR #2106 Fix errors in JitCache tests caused by sharing of device memory between processes
- PR #2120 Fix errors in JitCache tests caused by running multiple threads on the same data
- PR #2102 Fix memory leak in groupby
- PR #2113 fixed typo in to_csv code example


# cudf 0.7.2 (16 May 2019)

## New Features

- PR #1735 Added overload for atomicAdd on int64. Streamlined implementation of custom atomic overloads.
- PR #1741 Add MultiIndex concatenation

## Bug Fixes

- PR #1718 Fix issue with SeriesGroupBy MultiIndex in dask-cudf
- PR #1734 Python: fix performance regression for groupby count() aggregations
- PR #1768 Cython: fix handling read only schema buffers in gpuarrow reader


# cudf 0.7.1 (11 May 2019)

## New Features

- PR #1702 Lazy load MultiIndex to return groupby performance to near optimal.

## Bug Fixes

- PR #1708 Fix handling of `datetime64[ms]` in `dataframe.select_dtypes`


# cuDF 0.7.0 (10 May 2019)

## New Features

- PR #982 Implement gdf_group_by_without_aggregations and gdf_unique_indices functions
- PR #1142 Add `GDF_BOOL` column type
- PR #1194 Implement overloads for CUDA atomic operations
- PR #1292 Implemented Bitwise binary ops AND, OR, XOR (&, |, ^)
- PR #1235 Add GPU-accelerated Parquet Reader
- PR #1335 Added local_dict arg in `DataFrame.query()`.
- PR #1282 Add Series and DataFrame.describe()
- PR #1356 Rolling windows
- PR #1381 Add DataFrame._get_numeric_data
- PR #1388 Add CODEOWNERS file to auto-request reviews based on where changes are made
- PR #1396 Add DataFrame.drop method
- PR #1413 Add DataFrame.melt method
- PR #1412 Add DataFrame.pop()
- PR #1419 Initial CSV writer function
- PR #1441 Add Series level cumulative ops (cumsum, cummin, cummax, cumprod)
- PR #1420 Add script to build and test on a local gpuCI image
- PR #1440 Add DatetimeColumn.min(), DatetimeColumn.max()
- PR #1455 Add Series.Shift via Numba kernel
- PR #1441 Add Series level cumulative ops (cumsum, cummin, cummax, cumprod)
- PR #1461 Add Python coverage test to gpu build
- PR #1445 Parquet Reader: Add selective reading of rows and row group
- PR #1532 Parquet Reader: Add support for INT96 timestamps
- PR #1516 Add Series and DataFrame.ndim
- PR #1556 Add libcudf C++ transition guide
- PR #1466 Add GPU-accelerated ORC Reader
- PR #1565 Add build script for nightly doc builds
- PR #1508 Add Series isna, isnull, and notna
- PR #1456 Add Series.diff() via Numba kernel
- PR #1588 Add Index `astype` typecasting
- PR #1301 MultiIndex support
- PR #1599 Level keyword supported in groupby
- PR #929 Add support operations to dataframe
- PR #1609 Groupby accept list of Series
- PR #1658 Support `group_keys=True` keyword in groupby method

## Improvements

- PR #1531 Refactor closures as private functions in gpuarrow
- PR #1404 Parquet reader page data decoding speedup
- PR #1076 Use `type_dispatcher` in join, quantiles, filter, segmented sort, radix sort and hash_groupby
- PR #1202 Simplify README.md
- PR #1149 CSV Reader: Change convertStrToValue() functions to `__device__` only
- PR #1238 Improve performance of the CUDA trie used in the CSV reader
- PR #1245 Use file cache for JIT kernels
- PR #1278 Update CONTRIBUTING for new conda environment yml naming conventions
- PR #1163 Refactored UnaryOps. Reduced API to two functions: `gdf_unary_math` and `gdf_cast`. Added `abs`, `-`, and `~` ops. Changed bindings to Cython
- PR #1284 Update docs version
- PR #1287 add exclude argument to cudf.select_dtype function
- PR #1286 Refactor some of the CSV Reader kernels into generic utility functions
- PR #1291 fillna in `Series.to_gpu_array()` and `Series.to_array()` can accept the scalar too now.
- PR #1005 generic `reduction` and `scan` support
- PR #1349 Replace modernGPU sort join with thrust.
- PR #1363 Add a dataframe.mean(...) that raises NotImplementedError to satisfy `dask.dataframe.utils.is_dataframe_like`
- PR #1319 CSV Reader: Use column wrapper for gdf_column output alloc/dealloc
- PR #1376 Change series quantile default to linear
- PR #1399 Replace CFFI bindings for NVTX functions with Cython bindings
- PR #1389 Refactored `set_null_count()`
- PR #1386 Added macros `GDF_TRY()`, `CUDF_TRY()` and `ASSERT_CUDF_SUCCEEDED()`
- PR #1435 Rework CMake and conda recipes to depend on installed libraries
- PR #1391 Tidy up bit-resolution-operation and bitmask class code
- PR #1439 Add cmake variable to enable compiling CUDA code with -lineinfo
- PR #1462 Add ability to read parquet files from arrow::io::RandomAccessFile
- PR #1453 Convert CSV Reader CFFI to Cython
- PR #1479 Convert Parquet Reader CFFI to Cython
- PR #1397 Add a utility function for producing an overflow-safe kernel launch grid configuration
- PR #1382 Add GPU parsing of nested brackets to cuIO parsing utilities
- PR #1481 Add cudf::table constructor to allocate a set of `gdf_column`s
- PR #1484 Convert GroupBy CFFI to Cython
- PR #1463 Allow and default melt keyword argument var_name to be None
- PR #1486 Parquet Reader: Use device_buffer rather than device_ptr
- PR #1525 Add cudatoolkit conda dependency
- PR #1520 Renamed `src/dataframe` to `src/table` and moved `table.hpp`. Made `types.hpp` to be type declarations only.
- PR #1492 Convert transpose CFFI to Cython
- PR #1495 Convert binary and unary ops CFFI to Cython
- PR #1503 Convert sorting and hashing ops CFFI to Cython
- PR #1522 Use latest release version in update-version CI script
- PR #1533 Remove stale join CFFI, fix memory leaks in join Cython
- PR #1521 Added `row_bitmask` to compute bitmask for rows of a table. Merged `valids_ops.cu` and `bitmask_ops.cu`
- PR #1553 Overload `hash_row` to avoid using intial hash values. Updated `gdf_hash` to select between overloads
- PR #1585 Updated `cudf::table` to maintain own copy of wrapped `gdf_column*`s
- PR #1559 Add `except +` to all Cython function definitions to catch C++ exceptions properly
- PR #1617 `has_nulls` and `column_dtypes` for `cudf::table`
- PR #1590 Remove CFFI from the build / install process entirely
- PR #1536 Convert gpuarrow CFFI to Cython
- PR #1655 Add `Column._pointer` as a way to access underlying `gdf_column*` of a `Column`
- PR #1655 Update readme conda install instructions for cudf version 0.6 and 0.7


## Bug Fixes

- PR #1233 Fix dtypes issue while adding the column to `str` dataframe.
- PR #1254 CSV Reader: fix data type detection for floating-point numbers in scientific notation
- PR #1289 Fix looping over each value instead of each category in concatenation
- PR #1293 Fix Inaccurate error message in join.pyx
- PR #1308 Add atomicCAS overload for `int8_t`, `int16_t`
- PR #1317 Fix catch polymorphic exception by reference in ipc.cu
- PR #1325 Fix dtype of null bitmasks to int8
- PR #1326 Update build documentation to use -DCMAKE_CXX11_ABI=ON
- PR #1334 Add "na_position" argument to CategoricalColumn sort_by_values
- PR #1321 Fix out of bounds warning when checking Bzip2 header
- PR #1359 Add atomicAnd/Or/Xor for integers
- PR #1354 Fix `fillna()` behaviour when replacing values with different dtypes
- PR #1347 Fixed core dump issue while passing dict_dtypes without column names in `cudf.read_csv()`
- PR #1379 Fixed build failure caused due to error: 'col_dtype' may be used uninitialized
- PR #1392 Update cudf Dockerfile and package_versions.sh
- PR #1385 Added INT8 type to `_schema_to_dtype` for use in GpuArrowReader
- PR #1393 Fixed a bug in `gdf_count_nonzero_mask()` for the case of 0 bits to count
- PR #1395 Update CONTRIBUTING to use the environment variable CUDF_HOME
- PR #1416 Fix bug at gdf_quantile_exact and gdf_quantile_appox
- PR #1421 Fix remove creation of series multiple times during `add_column()`
- PR #1405 CSV Reader: Fix memory leaks on read_csv() failure
- PR #1328 Fix CategoricalColumn to_arrow() null mask
- PR #1433 Fix NVStrings/categories includes
- PR #1432 Update NVStrings to 0.7.* to coincide with 0.7 development
- PR #1483 Modify CSV reader to avoid cropping blank quoted characters in non-string fields
- PR #1446 Merge 1275 hotfix from master into branch-0.7
- PR #1447 Fix legacy groupby apply docstring
- PR #1451 Fix hash join estimated result size is not correct
- PR #1454 Fix local build script improperly change directory permissions
- PR #1490 Require Dask 1.1.0+ for `is_dataframe_like` test or skip otherwise.
- PR #1491 Use more specific directories & groups in CODEOWNERS
- PR #1497 Fix Thrust issue on CentOS caused by missing default constructor of host_vector elements
- PR #1498 Add missing include guard to device_atomics.cuh and separated DEVICE_ATOMICS_TEST
- PR #1506 Fix csv-write call to updated NVStrings method
- PR #1510 Added nvstrings `fillna()` function
- PR #1507 Parquet Reader: Default string data to GDF_STRING
- PR #1535 Fix doc issue to ensure correct labelling of cudf.series
- PR #1537 Fix `undefined reference` link error in HashPartitionTest
- PR #1548 Fix ci/local/build.sh README from using an incorrect image example
- PR #1551 CSV Reader: Fix integer column name indexing
- PR #1586 Fix broken `scalar_wrapper::operator==`
- PR #1591 ORC/Parquet Reader: Fix missing import for FileNotFoundError exception
- PR #1573 Parquet Reader: Fix crash due to clash with ORC reader datasource
- PR #1607 Revert change of `column.to_dense_buffer` always return by copy for performance concerns
- PR #1618 ORC reader: fix assert & data output when nrows/skiprows isn't aligned to stripe boundaries
- PR #1631 Fix failure of TYPES_TEST on some gcc-7 based systems.
- PR #1641 CSV Reader: Fix skip_blank_lines behavior with Windows line terminators (\r\n)
- PR #1648 ORC reader: fix non-deterministic output when skiprows is non-zero
- PR #1676 Fix groupby `as_index` behaviour with `MultiIndex`
- PR #1659 Fix bug caused by empty groupbys and multiindex slicing throwing exceptions
- PR #1656 Correct Groupby failure in dask when un-aggregable columns are left in dataframe.
- PR #1689 Fix groupby performance regression
- PR #1694 Add Cython as a runtime dependency since it's required in `setup.py`


# cuDF 0.6.1 (25 Mar 2019)

## Bug Fixes

- PR #1275 Fix CentOS exception in DataFrame.hash_partition from using value "returned" by a void function


# cuDF 0.6.0 (22 Mar 2019)

## New Features

- PR #760 Raise `FileNotFoundError` instead of `GDF_FILE_ERROR` in `read_csv` if the file does not exist
- PR #539 Add Python bindings for replace function
- PR #823 Add Doxygen configuration to enable building HTML documentation for libcudf C/C++ API
- PR #807 CSV Reader: Add byte_range parameter to specify the range in the input file to be read
- PR #857 Add Tail method for Series/DataFrame and update Head method to use iloc
- PR #858 Add series feature hashing support
- PR #871 CSV Reader: Add support for NA values, including user specified strings
- PR #893 Adds PyArrow based parquet readers / writers to Python, fix category dtype handling, fix arrow ingest buffer size issues
- PR #867 CSV Reader: Add support for ignoring blank lines and comment lines
- PR #887 Add Series digitize method
- PR #895 Add Series groupby
- PR #898 Add DataFrame.groupby(level=0) support
- PR #920 Add feather, JSON, HDF5 readers / writers from PyArrow / Pandas
- PR #888 CSV Reader: Add prefix parameter for column names, used when parsing without a header
- PR #913 Add DLPack support: convert between cuDF DataFrame and DLTensor
- PR #939 Add ORC reader from PyArrow
- PR #918 Add Series.groupby(level=0) support
- PR #906 Add binary and comparison ops to DataFrame
- PR #958 Support unary and binary ops on indexes
- PR #964 Add `rename` method to `DataFrame`, `Series`, and `Index`
- PR #985 Add `Series.to_frame` method
- PR #985 Add `drop=` keyword to reset_index method
- PR #994 Remove references to pygdf
- PR #990 Add external series groupby support
- PR #988 Add top-level merge function to cuDF
- PR #992 Add comparison binaryops to DateTime columns
- PR #996 Replace relative path imports with absolute paths in tests
- PR #995 CSV Reader: Add index_col parameter to specify the column name or index to be used as row labels
- PR #1004 Add `from_gpu_matrix` method to DataFrame
- PR #997 Add property index setter
- PR #1007 Replace relative path imports with absolute paths in cudf
- PR #1013 select columns with df.columns
- PR #1016 Rename Series.unique_count() to nunique() to match pandas API
- PR #947 Prefixsum to handle nulls and float types
- PR #1029 Remove rest of relative path imports
- PR #1021 Add filtered selection with assignment for Dataframes
- PR #872 Adding NVCategory support to cudf apis
- PR #1052 Add left/right_index and left/right_on keywords to merge
- PR #1091 Add `indicator=` and `suffixes=` keywords to merge
- PR #1107 Add unsupported keywords to Series.fillna
- PR #1032 Add string support to cuDF python
- PR #1136 Removed `gdf_concat`
- PR #1153 Added function for getting the padded allocation size for valid bitmask
- PR #1148 Add cudf.sqrt for dataframes and Series
- PR #1159 Add Python bindings for libcudf dlpack functions
- PR #1155 Add __array_ufunc__ for DataFrame and Series for sqrt
- PR #1168 to_frame for series accepts a name argument


## Improvements

- PR #1218 Add dask-cudf page to API docs
- PR #892 Add support for heterogeneous types in binary ops with JIT
- PR #730 Improve performance of `gdf_table` constructor
- PR #561 Add Doxygen style comments to Join CUDA functions
- PR #813 unified libcudf API functions by replacing gpu_ with gdf_
- PR #822 Add support for `__cuda_array_interface__` for ingest
- PR #756 Consolidate common helper functions from unordered map and multimap
- PR #753 Improve performance of groupby sum and average, especially for cases with few groups.
- PR #836 Add ingest support for arrow chunked arrays in Column, Series, DataFrame creation
- PR #763 Format doxygen comments for csv_read_arg struct
- PR #532 CSV Reader: Use type dispatcher instead of switch block
- PR #694 Unit test utilities improvements
- PR #878 Add better indexing to Groupby
- PR #554 Add `empty` method and `is_monotonic` attribute to `Index`
- PR #1040 Fixed up Doxygen comment tags
- PR #909 CSV Reader: Avoid host->device->host copy for header row data
- PR #916 Improved unit testing and error checking for `gdf_column_concat`
- PR #941 Replace `numpy` call in `Series.hash_encode` with `numba`
- PR #942 Added increment/decrement operators for wrapper types
- PR #943 Updated `count_nonzero_mask` to return `num_rows` when the mask is null
- PR #952 Added trait to map C++ type to `gdf_dtype`
- PR #966 Updated RMM submodule.
- PR #998 Add IO reader/writer modules to API docs, fix for missing cudf.Series docs
- PR #1017 concatenate along columns for Series and DataFrames
- PR #1002 Support indexing a dataframe with another boolean dataframe
- PR #1018 Better concatenation for Series and Dataframes
- PR #1036 Use Numpydoc style docstrings
- PR #1047 Adding gdf_dtype_extra_info to gdf_column_view_augmented
- PR #1054 Added default ctor to SerialTrieNode to overcome Thrust issue in CentOS7 + CUDA10
- PR #1024 CSV Reader: Add support for hexadecimal integers in integral-type columns
- PR #1033 Update `fillna()` to use libcudf function `gdf_replace_nulls`
- PR #1066 Added inplace assignment for columns and select_dtypes for dataframes
- PR #1026 CSV Reader: Change the meaning and type of the quoting parameter to match Pandas
- PR #1100 Adds `CUDF_EXPECTS` error-checking macro
- PR #1092 Fix select_dtype docstring
- PR #1111 Added cudf::table
- PR #1108 Sorting for datetime columns
- PR #1120 Return a `Series` (not a `Column`) from `Series.cat.set_categories()`
- PR #1128 CSV Reader: The last data row does not need to be line terminated
- PR #1183 Bump Arrow version to 0.12.1
- PR #1208 Default to CXX11_ABI=ON
- PR #1252 Fix NVStrings dependencies for cuda 9.2 and 10.0
- PR #2037 Optimize the existing `gather` and `scatter` routines in `libcudf`

## Bug Fixes

- PR #821 Fix flake8 issues revealed by flake8 update
- PR #808 Resolved renamed `d_columns_valids` variable name
- PR #820 CSV Reader: fix the issue where reader adds additional rows when file uses \r\n as a line terminator
- PR #780 CSV Reader: Fix scientific notation parsing and null values for empty quotes
- PR #815 CSV Reader: Fix data parsing when tabs are present in the input CSV file
- PR #850 Fix bug where left joins where the left df has 0 rows causes a crash
- PR #861 Fix memory leak by preserving the boolean mask index
- PR #875 Handle unnamed indexes in to/from arrow functions
- PR #877 Fix ingest of 1 row arrow tables in from arrow function
- PR #876 Added missing `<type_traits>` include
- PR #889 Deleted test_rmm.py which has now moved to RMM repo
- PR #866 Merge v0.5.1 numpy ABI hotfix into 0.6
- PR #917 value_counts return int type on empty columns
- PR #611 Renamed `gdf_reduce_optimal_output_size()` -> `gdf_reduction_get_intermediate_output_size()`
- PR #923 fix index for negative slicing for cudf dataframe and series
- PR #927 CSV Reader: Fix category GDF_CATEGORY hashes not being computed properly
- PR #921 CSV Reader: Fix parsing errors with delim_whitespace, quotations in the header row, unnamed columns
- PR #933 Fix handling objects of all nulls in series creation
- PR #940 CSV Reader: Fix an issue where the last data row is missing when using byte_range
- PR #945 CSV Reader: Fix incorrect datetime64 when milliseconds or space separator are used
- PR #959 Groupby: Problem with column name lookup
- PR #950 Converting dataframe/recarry with non-contiguous arrays
- PR #963 CSV Reader: Fix another issue with missing data rows when using byte_range
- PR #999 Fix 0 sized kernel launches and empty sort_index exception
- PR #993 Fix dtype in selecting 0 rows from objects
- PR #1009 Fix performance regression in `to_pandas` method on DataFrame
- PR #1008 Remove custom dask communication approach
- PR #1001 CSV Reader: Fix a memory access error when reading a large (>2GB) file with date columns
- PR #1019 Binary Ops: Fix error when one input column has null mask but other doesn't
- PR #1014 CSV Reader: Fix false positives in bool value detection
- PR #1034 CSV Reader: Fix parsing floating point precision and leading zero exponents
- PR #1044 CSV Reader: Fix a segfault when byte range aligns with a page
- PR #1058 Added support for `DataFrame.loc[scalar]`
- PR #1060 Fix column creation with all valid nan values
- PR #1073 CSV Reader: Fix an issue where a column name includes the return character
- PR #1090 Updating Doxygen Comments
- PR #1080 Fix dtypes returned from loc / iloc because of lists
- PR #1102 CSV Reader: Minor fixes and memory usage improvements
- PR #1174: Fix release script typo
- PR #1137 Add prebuild script for CI
- PR #1118 Enhanced the `DataFrame.from_records()` feature
- PR #1129 Fix join performance with index parameter from using numpy array
- PR #1145 Issue with .agg call on multi-column dataframes
- PR #908 Some testing code cleanup
- PR #1167 Fix issue with null_count not being set after inplace fillna()
- PR #1184 Fix iloc performance regression
- PR #1185 Support left_on/right_on and also on=str in merge
- PR #1200 Fix allocating bitmasks with numba instead of rmm in allocate_mask function
- PR #1213 Fix bug with csv reader requesting subset of columns using wrong datatype
- PR #1223 gpuCI: Fix label on rapidsai channel on gpu build scripts
- PR #1242 Add explicit Thrust exec policy to fix NVCATEGORY_TEST segfault on some platforms
- PR #1246 Fix categorical tests that failed due to bad implicit type conversion
- PR #1255 Fix overwriting conda package main label uploads
- PR #1259 Add dlpack includes to pip build


# cuDF 0.5.1 (05 Feb 2019)

## Bug Fixes

- PR #842 Avoid using numpy via cimport to prevent ABI issues in Cython compilation


# cuDF 0.5.0 (28 Jan 2019)

## New Features

- PR #722 Add bzip2 decompression support to `read_csv()`
- PR #693 add ZLIB-based GZIP/ZIP support to `read_csv_strings()`
- PR #411 added null support to gdf_order_by (new API) and cudf_table::sort
- PR #525 Added GitHub Issue templates for bugs, documentation, new features, and questions
- PR #501 CSV Reader: Add support for user-specified decimal point and thousands separator to read_csv_strings()
- PR #455 CSV Reader: Add support for user-specified decimal point and thousands separator to read_csv()
- PR #439 add `DataFrame.drop` method similar to pandas
- PR #356 add `DataFrame.transpose` method and `DataFrame.T` property similar to pandas
- PR #505 CSV Reader: Add support for user-specified boolean values
- PR #350 Implemented Series replace function
- PR #490 Added print_env.sh script to gather relevant environment details when reporting cuDF issues
- PR #474 add ZLIB-based GZIP/ZIP support to `read_csv()`
- PR #547 Added melt similar to `pandas.melt()`
- PR #491 Add CI test script to check for updates to CHANGELOG.md in PRs
- PR #550 Add CI test script to check for style issues in PRs
- PR #558 Add CI scripts for cpu-based conda and gpu-based test builds
- PR #524 Add Boolean Indexing
- PR #564 Update python `sort_values` method to use updated libcudf `gdf_order_by` API
- PR #509 CSV Reader: Input CSV file can now be passed in as a text or a binary buffer
- PR #607 Add `__iter__` and iteritems to DataFrame class
- PR #643 added a new api gdf_replace_nulls that allows a user to replace nulls in a column

## Improvements

- PR #426 Removed sort-based groupby and refactored existing groupby APIs. Also improves C++/CUDA compile time.
- PR #461 Add `CUDF_HOME` variable in README.md to replace relative pathing.
- PR #472 RMM: Created centralized rmm::device_vector alias and rmm::exec_policy
- PR #500 Improved the concurrent hash map class to support partitioned (multi-pass) hash table building.
- PR #454 Improve CSV reader docs and examples
- PR #465 Added templated C++ API for RMM to avoid explicit cast to `void**`
- PR #513 `.gitignore` tweaks
- PR #521 Add `assert_eq` function for testing
- PR #502 Simplify Dockerfile for local dev, eliminate old conda/pip envs
- PR #549 Adds `-rdynamic` compiler flag to nvcc for Debug builds
- PR #472 RMM: Created centralized rmm::device_vector alias and rmm::exec_policy
- PR #577 Added external C++ API for scatter/gather functions
- PR #500 Improved the concurrent hash map class to support partitioned (multi-pass) hash table building
- PR #583 Updated `gdf_size_type` to `int`
- PR #500 Improved the concurrent hash map class to support partitioned (multi-pass) hash table building
- PR #617 Added .dockerignore file. Prevents adding stale cmake cache files to the docker container
- PR #658 Reduced `JOIN_TEST` time by isolating overflow test of hash table size computation
- PR #664 Added Debuging instructions to README
- PR #651 Remove noqa marks in `__init__.py` files
- PR #671 CSV Reader: uncompressed buffer input can be parsed without explicitly specifying compression as None
- PR #684 Make RMM a submodule
- PR #718 Ensure sum, product, min, max methods pandas compatibility on empty datasets
- PR #720 Refactored Index classes to make them more Pandas-like, added CategoricalIndex
- PR #749 Improve to_arrow and from_arrow Pandas compatibility
- PR #766 Remove TravisCI references, remove unused variables from CMake, fix ARROW_VERSION in Cmake
- PR #773 Add build-args back to Dockerfile and handle dependencies based on environment yml file
- PR #781 Move thirdparty submodules to root and symlink in /cpp
- PR #843 Fix broken cudf/python API examples, add new methods to the API index

## Bug Fixes

- PR #569 CSV Reader: Fix days being off-by-one when parsing some dates
- PR #531 CSV Reader: Fix incorrect parsing of quoted numbers
- PR #465 Added templated C++ API for RMM to avoid explicit cast to `void**`
- PR #473 Added missing <random> include
- PR #478 CSV Reader: Add api support for auto column detection, header, mangle_dupe_cols, usecols
- PR #495 Updated README to correct where cffi pytest should be executed
- PR #501 Fix the intermittent segfault caused by the `thousands` and `compression` parameters in the csv reader
- PR #502 Simplify Dockerfile for local dev, eliminate old conda/pip envs
- PR #512 fix bug for `on` parameter in `DataFrame.merge` to allow for None or single column name
- PR #511 Updated python/cudf/bindings/join.pyx to fix cudf merge printing out dtypes
- PR #513 `.gitignore` tweaks
- PR #521 Add `assert_eq` function for testing
- PR #537 Fix CMAKE_CUDA_STANDARD_REQURIED typo in CMakeLists.txt
- PR #447 Fix silent failure in initializing DataFrame from generator
- PR #545 Temporarily disable csv reader thousands test to prevent segfault (test re-enabled in PR #501)
- PR #559 Fix Assertion error while using `applymap` to change the output dtype
- PR #575 Update `print_env.sh` script to better handle missing commands
- PR #612 Prevent an exception from occuring with true division on integer series.
- PR #630 Fix deprecation warning for `pd.core.common.is_categorical_dtype`
- PR #622 Fix Series.append() behaviour when appending values with different numeric dtype
- PR #603 Fix error while creating an empty column using None.
- PR #673 Fix array of strings not being caught in from_pandas
- PR #644 Fix return type and column support of dataframe.quantile()
- PR #634 Fix create `DataFrame.from_pandas()` with numeric column names
- PR #654 Add resolution check for GDF_TIMESTAMP in Join
- PR #648 Enforce one-to-one copy required when using `numba>=0.42.0`
- PR #645 Fix cmake build type handling not setting debug options when CMAKE_BUILD_TYPE=="Debug"
- PR #669 Fix GIL deadlock when launching multiple python threads that make Cython calls
- PR #665 Reworked the hash map to add a way to report the destination partition for a key
- PR #670 CMAKE: Fix env include path taking precedence over libcudf source headers
- PR #674 Check for gdf supported column types
- PR #677 Fix 'gdf_csv_test_Dates' gtest failure due to missing nrows parameter
- PR #604 Fix the parsing errors while reading a csv file using `sep` instead of `delimiter`.
- PR #686 Fix converting nulls to NaT values when converting Series to Pandas/Numpy
- PR #689 CSV Reader: Fix behavior with skiprows+header to match pandas implementation
- PR #691 Fixes Join on empty input DFs
- PR #706 CSV Reader: Fix broken dtype inference when whitespace is in data
- PR #717 CSV reader: fix behavior when parsing a csv file with no data rows
- PR #724 CSV Reader: fix build issue due to parameter type mismatch in a std::max call
- PR #734 Prevents reading undefined memory in gpu_expand_mask_bits numba kernel
- PR #747 CSV Reader: fix an issue where CUDA allocations fail with some large input files
- PR #750 Fix race condition for handling NVStrings in CMake
- PR #719 Fix merge column ordering
- PR #770 Fix issue where RMM submodule pointed to wrong branch and pin other to correct branches
- PR #778 Fix hard coded ABI off setting
- PR #784 Update RMM submodule commit-ish and pip paths
- PR #794 Update `rmm::exec_policy` usage to fix segmentation faults when used as temprory allocator.
- PR #800 Point git submodules to branches of forks instead of exact commits


# cuDF 0.4.0 (05 Dec 2018)

## New Features

- PR #398 add pandas-compatible `DataFrame.shape()` and `Series.shape()`
- PR #394 New documentation feature "10 Minutes to cuDF"
- PR #361 CSV Reader: Add support for strings with delimiters

## Improvements

 - PR #436 Improvements for type_dispatcher and wrapper structs
 - PR #429 Add CHANGELOG.md (this file)
 - PR #266 use faster CUDA-accelerated DataFrame column/Series concatenation.
 - PR #379 new C++ `type_dispatcher` reduces code complexity in supporting many data types.
 - PR #349 Improve performance for creating columns from memoryview objects
 - PR #445 Update reductions to use type_dispatcher. Adds integer types support to sum_of_squares.
 - PR #448 Improve installation instructions in README.md
 - PR #456 Change default CMake build to Release, and added option for disabling compilation of tests

## Bug Fixes

 - PR #444 Fix csv_test CUDA too many resources requested fail.
 - PR #396 added missing output buffer in validity tests for groupbys.
 - PR #408 Dockerfile updates for source reorganization
 - PR #437 Add cffi to Dockerfile conda env, fixes "cannot import name 'librmm'"
 - PR #417 Fix `map_test` failure with CUDA 10
 - PR #414 Fix CMake installation include file paths
 - PR #418 Properly cast string dtypes to programmatic dtypes when instantiating columns
 - PR #427 Fix and tests for Concatenation illegal memory access with nulls


# cuDF 0.3.0 (23 Nov 2018)

## New Features

 - PR #336 CSV Reader string support

## Improvements

 - PR #354 source code refactored for better organization. CMake build system overhaul. Beginning of transition to Cython bindings.
 - PR #290 Add support for typecasting to/from datetime dtype
 - PR #323 Add handling pyarrow boolean arrays in input/out, add tests
 - PR #325 GDF_VALIDITY_UNSUPPORTED now returned for algorithms that don't support non-empty valid bitmasks
 - PR #381 Faster InputTooLarge Join test completes in ms rather than minutes.
 - PR #373 .gitignore improvements
 - PR #367 Doc cleanup & examples for DataFrame methods
 - PR #333 Add Rapids Memory Manager documentation
 - PR #321 Rapids Memory Manager adds file/line location logging and convenience macros
 - PR #334 Implement DataFrame `__copy__` and `__deepcopy__`
 - PR #271 Add NVTX ranges to pygdf
 - PR #311 Document system requirements for conda install

## Bug Fixes

 - PR #337 Retain index on `scale()` function
 - PR #344 Fix test failure due to PyArrow 0.11 Boolean handling
 - PR #364 Remove noexcept from managed_allocator;  CMakeLists fix for NVstrings
 - PR #357 Fix bug that made all series be considered booleans for indexing
 - PR #351 replace conda env configuration for developers
 - PRs #346 #360 Fix CSV reading of negative numbers
 - PR #342 Fix CMake to use conda-installed nvstrings
 - PR #341 Preserve categorical dtype after groupby aggregations
 - PR #315 ReadTheDocs build update to fix missing libcuda.so
 - PR #320 FIX out-of-bounds access error in reductions.cu
 - PR #319 Fix out-of-bounds memory access in libcudf count_valid_bits
 - PR #303 Fix printing empty dataframe


# cuDF 0.2.0 and cuDF 0.1.0

These were initial releases of cuDF based on previously separate pyGDF and libGDF libraries.<|MERGE_RESOLUTION|>--- conflicted
+++ resolved
@@ -5,12 +5,8 @@
 ## Improvements
 
 - PR #3909 Move java backend to libcudf++
-<<<<<<< HEAD
+- PR #3910 Adding sinh, cosh, tanh, asinh, acosh, atanh cube root and rint unary support.
 - PR #3972 Add Java bindings for left_semi_join and left_anti_join
-=======
-- PR #3910 Adding sinh, cosh, tanh, asinh, acosh, atanh cube root and rint unary support.
-
->>>>>>> b4275944
 
 ## Bug Fixes
 
