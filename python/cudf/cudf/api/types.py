--- conflicted
+++ resolved
@@ -14,11 +14,8 @@
 import numpy as np
 
 import cudf
-<<<<<<< HEAD
 import pandas as pd
-=======
 from cudf.core._compat import PANDAS_GE_150
->>>>>>> c8074b51
 from cudf.core.dtypes import (  # noqa: F401
     _BaseDtype,
     _is_categorical_dtype,
@@ -457,7 +454,6 @@
     )
 
 
-<<<<<<< HEAD
 def _is_datetime64tz_dtype(obj):
     with warnings.catch_warnings():
         warnings.simplefilter("ignore")
@@ -474,10 +470,7 @@
     return _is_datetime64tz_dtype(obj)
 
 
-def _is_pandas_nullable_extension_dtype(dtype_to_check):
-=======
 def _is_pandas_nullable_extension_dtype(dtype_to_check) -> bool:
->>>>>>> c8074b51
     if isinstance(
         dtype_to_check,
         (
