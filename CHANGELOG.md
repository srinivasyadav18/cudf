# cuDF 0.13.0 (Date TBD)

## New Features

- PR #3577 Add initial dictionary support to column classes
- PR #3917 Add dictionary add_keys function
- PR #3777 Add support for dictionary column in gather
- PR #3693 add string support, skipna to scan operation
- PR #3662 Define and implement `shift`.
- PR #3842 ORC writer: add support for column statistics
- PR #3861 Added Series.sum feature for String
- PR #4069 Added cast of numeric columns from/to String
- PR #3681 Add cudf::experimental::boolean_mask_scatter
- PR #4040 Add support for n-way merge of sorted tables
- PR #4053 Multi-column quantiles.
- PR #4107 Add groupby nunique aggregation
- PR #4153 Support Dask serialization protocol on cuDF objects
- PR #4164 Add Buffer "constructor-kwargs" header

## Improvements

- PR #3525 build.sh option to disable nvtx
- PR #3748 Optimize hash_partition using shared memory
- PR #3808 Optimize hash_partition using shared memory and cub block scan
- PR #3698 Add count_(un)set_bits functions taking multiple ranges and updated slice to compute null counts at once.
- PR #3909 Move java backend to libcudf++
- PR #3971 Adding `as_table` to convert Column to Table in python
- PR #3910 Adding sinh, cosh, tanh, asinh, acosh, atanh cube root and rint unary support.
- PR #3972 Add Java bindings for left_semi_join and left_anti_join
- PR #3975 Simplify and generalize data handling in `Buffer`
- PR #3985 Update RMM include files and remove extraneously included header files.
- PR #3601 Port UDF functionality for rolling windows to libcudf++
- PR #3911 Adding null boolean handling for copy_if_else
- PR #4003 Drop old `to_device` utility wrapper function
- PR #4002 Adding to_frame and fix for categorical column issue
- PR #4009 build script update to enable cudf build without installing
- PR #3897 Port cuIO JSON reader to cudf::column types
- PR #4008 Eliminate extra copy in column constructor
- PR #4013 Add cython definition for io readers cudf/io/io_types.hpp
- PR #4014 ORC/Parquet: add count parameter to stripe/rowgroup-based reader API
- PR #4042 Port cudf/io/functions.hpp to Cython for use in IO bindings
- PR #3880 Add aggregation infrastructure support for reduction
- PR #3880 Add aggregation infrastructure support for cudf::reduce
- PR #4059 Add aggregation infrastructure support for cudf::scan
- PR #4021 Change quantiles signature for clarity.
- PR #4057 Handle offsets in cython Column class
- PR #4045 Reorganize `libxx` directory
- PR #4029 Port stream_compaction.pyx to use libcudf++ APIs
- PR #4031 Docs build scripts and instructions update
- PR #4062 Improve how java classifiers are produced
- PR #4038 JNI and Java support for is_nan and is_not_nan
- PR #3786 Adding string support to rolling_windows
- PR #4067 Removed unused `CATEGORY` type ID.
- PR #3891 Port NVStrings (r)split_record to contiguous_(r)split_record
- PR #4072 Allow round_robin_partition to single partition
- PR #4064 Add cudaGetDeviceCount to JNI layer
- PR #4087 Add support for writing large Parquet files in a chunked manner.
- PR #3716 Update cudf.to_parquet to use new GPU accelerated Parquet writer
- PR #4083 Use two partitions in test_groupby_multiindex_reset_index
- PR #4071 Add Java bindings for round robin partition
- PR #4079 Simply use `mask.size` to create the array view
- PR #4092 Keep mask on GPU for bit unpacking
- PR #4081 Copy from `Buffer`'s pointer directly to host
- PR #4105 Change threshold of using optimized hash partition code
- PR #4101 Redux serialize `Buffer` directly with `__cuda_array_interface__`
- PR #4098 Remove legacy calls from libcudf strings column code
- PR #4111 Use `Buffer`'s to serialize `StringColumn`
- PR #4113 Get `len` of `StringColumn`s without `nvstrings`
- PR #4147 Remove workaround for UNKNOWN_NULL_COUNT in contiguous_split.
- PR #4130 Renames in-place `cudf::experimental::fill` to `cudf::experimental::fill_in_place`
- PR #4143 Renames in-place `cudf::experimental::copy_range` to `cudf::experimental::copy_range_in_place`
- PR #4136 Add `Index.names` property
- PR #4144 Release GIL when calling libcudf++ functions
<<<<<<< HEAD
- PR #4191 Porting sort.pyx to use new libcudf APIs
=======
- PR #4149 Use "type-serialized" for pickled types like Dask
- PR #4163 Assert Dask CUDA serializers have `Buffer` frames
- PR #4165 List serializable classes once
- PR #4177 Use `uint8` type for host array copy of `Buffer`
- PR #4182 Rename cuDF serialize functions to be more generic
>>>>>>> fe289d33

## Bug Fixes

- PR #3888 Drop `ptr=None` from `DeviceBuffer` call
- PR #3976 Fix string serialization and memory_usage method to be consistent
- PR #3902 Fix conversion of large size GPU array to dataframe
- PR #3953 Fix overflow in column_buffer when computing the device buffer size
- PR #3959 Add missing hash-dispatch function for cudf.Series
- PR #3970 Fix for Series Pickle
- PR #3964 Restore legacy NVStrings and NVCategory dependencies in Java jar
- PR #3982 Fix java unary op enum and add missing ops
- PR #3999 Fix issue serializing empty string columns (java)
- PR #3979 Add `name` to Series serialize and deserialize
- PR #4005 Fix null mask allocation bug in gather_bitmask
- PR #4000 Fix dask_cudf sort_values performance for single partitions
- PR #4007 Fix for copy_bitmask issue with uninitialized device_buffer
- PR #4037 Fix JNI quantile compile issue
- PR #4054 Fixed JNI to deal with reduction API changes
- PR #4052 Fix for round-robin when num_partitions divides nrows.
- PR #4061 Add NDEBUG guard on `constexpr_assert`.
- PR #4049 Fix `cudf::split` issue returning one less than expected column vectors
- PR #4065 Parquet writer: fix for out-of-range dictionary indices
- PR #4066 Fixed mismatch with dtype enums
- PR #4078 Fix joins for when column_in_common input parameter is empty
- PR #4080 Fix multi-index dask test with sort issue
- PR #4084 Update Java for removal of CATEGORY type
- PR #4086 ORC reader: fix potentially incorrect timestamp decoding in the last rowgroup
- PR #4089 Fix dask groupby mutliindex test case issues in join
- PR #4097 Fix strings concatenate logic with column offsets
- PR #4076 All null string entries should have null data buffer
- PR #4145 Support empty index case in DataFrame._from_table
- PR #4109 Use rmm::device_vector instead of thrust::device_vector
- PR #4113 Use `.nvstrings` in `StringColumn.sum(...)`
- PR #4116 Fix a bug in contiguous_split() where tables with mixed column types could corrupt string output
- PR #4138 Really fix strings concatenate logic with column offsets
- PR #4119 Fix binary ops slowdown using jitify -remove-unused-globals
- PR #4125 Fix type enum to account for added Dictionary type in `types.hpp`
- PR #4132 Fix `hash_partition` null mask allocation
- PR #4137 Update Java for mutating fill and rolling window changes
- PR #4141 Fix NVStrings test_convert failure in 10.2 build
- PR #4158 Fix merge issue with empty table return if one of the two tables are empty
- PR #4175 Fix `__sizeof__` calculation in `StringColumn`
- PR #4155 Update groupby group_offsets size and fix unnecessary device dispatch.


# cuDF 0.12.0 (04 Feb 2020)

## New Features

- PR #3759 Updated 10 Minutes with clarification on how `dask_cudf` uses `cudf` API
- PR #3224 Define and implement new join APIs.
- PR #3284 Add gpu-accelerated parquet writer
- PR #3254 Python redesign for libcudf++
- PR #3336 Add `from_dlpack` and `to_dlpack`
- PR #3555 Add column names support to libcudf++ io readers and writers
- PR #3527 Add string functionality for merge API
- PR #3610 Add memory_usage to DataFrame and Series APIs
- PR #3557 Add contiguous_split() function. 
- PR #3619 Support CuPy 7
- PR #3604 Add nvtext ngrams-tokenize function
- PR #3403 Define and implement new stack + tile APIs
- PR #3627 Adding cudf::sort and cudf::sort_by_key
- PR #3597 Implement new sort based groupby
- PR #3776 Add column equivalence comparator (using epsilon for float equality)
- PR #3667 Define and implement round-robin partition API.
- PR #3690 Add bools_to_mask
- PR #3761 Introduce a Frame class and make Index, DataFrame and Series subclasses
- PR #3538 Define and implement left semi join and left anti join
- PR #3683 Added support for multiple delimiters in `nvtext.token_count()`
- PR #3792 Adding is_nan and is_notnan
- PR #3594 Adding clamp support to libcudf++

## Improvements

- PR #3124 Add support for grand-children in cudf column classes
- PR #3292 Port NVStrings regex contains function
- PR #3409 Port NVStrings regex replace function
- PR #3417 Port NVStrings regex findall function
- PR #3351 Add warning when filepath resolves to multiple files in cudf readers
- PR #3370 Port NVStrings strip functions
- PR #3453 Port NVStrings IPv4 convert functions to cudf strings column
- PR #3441 Port NVStrings url encode/decode to cudf strings column
- PR #3364 Port NVStrings split functions
- PR #3463 Port NVStrings partition/rpartition to cudf strings column
- PR #3502 ORC reader: add option to read DECIMALs as INT64
- PR #3461 Add a new overload to allocate_like() that takes explicit type and size params.
- PR #3590 Specialize hash functions for floating point
- PR #3569 Use `np.asarray` in `StringColumn.deserialize`
- PR #3553 Support Python NoneType in numeric binops
- PR #3511 Support DataFrame / Series mixed arithmetic
- PR #3567 Include `strides` in `__cuda_array_interface__`
- PR #3608 Update OPS codeowner group name
- PR #3431 Port NVStrings translate to cudf strings column
- PR #3507 Define and implement new binary operation APIs
- PR #3620 Add stream parameter to unary ops detail API
- PR #3593 Adding begin/end for mutable_column_device_view
- PR #3587 Merge CHECK_STREAM & CUDA_CHECK_LAST to CHECK_CUDA
- PR #3733 Rework `hash_partition` API
- PR #3655 Use move with make_pair to avoid copy construction
- PR #3402 Define and implement new quantiles APIs
- PR #3612 Add ability to customize the JIT kernel cache path
- PR #3647 Remove PatchedNumbaDeviceArray with CuPy 6.6.0
- PR #3641 Remove duplicate definitions of CUDA_DEVICE_CALLABLE
- PR #3640 Enable memory_usage in dask_cudf (also adds pd.Index from_pandas)
- PR #3654 Update Jitify submodule ref to include gcc-8 fix
- PR #3639 Define and implement `nans_to_nulls`
- PR #3561 Rework contains implementation in search
- PR #3616 Add aggregation infrastructure for argmax/argmin.
- PR #3673 Parquet reader: improve rounding of timestamp conversion to seconds
- PR #3699 Stringify libcudacxx headers for binary op JIT
- PR #3697 Improve column insert performance for wide frames
- PR #3653 Make `gather_bitmask_kernel` more reusable.
- PR #3710 Remove multiple CMake configuration steps from root build script
- PR #3657 Define and implement compiled binops for string column comparisons
- PR #3520 Change read_parquet defaults and add warnings
- PR #3780 Java APIs for selecting a GPU
- PR #3796 Improve on round-robin with the case when number partitions greater than number of rows.
- PR #3805 Avoid CuPy 7.1.0 for now
- PR #3758 detail::scatter variant with map iterator support
- PR #3882 Fail loudly when creating a StringColumn from nvstrings with > MAX_VAL(int32) bytes
- PR #3823 Add header file for detail search functions
- PR #2438 Build GBench Benchmarks in CI
- PR #3713 Adding aggregation support to rolling_window
- PR #3875 Add abstract sink for IO writers, used by ORC and Parquet writers for now
- PR #3916 Refactor gather bindings

## Bug Fixes

- PR #3618 Update 10 minutes to cudf and cupy to hide warning that were being shown in the docs
- PR #3550 Update Java package to 0.12
- PR #3549 Fix index name issue with iloc with RangeIndex
- PR #3562 Fix 4GB limit for gzipped-compressed csv files
- PR #2981 enable build.sh to build all targets without installation
- PR #3563 Use `__cuda_array_interface__` for serialization
- PR #3564 Fix cuda memory access error in gather_bitmask_kernel
- PR #3548 Replaced CUDA_RT_CALL with CUDA_TRY
- PR #3486 Pandas > 0.25 compatability
- PR #3622 Fix new warnings and errors when building with gcc-8
- PR #3588 Remove avro reader column order reversal
- PR #3629 Fix hash map test failure
- PR #3637 Fix sorted set_index operations in dask_cudf
- PR #3663 Fix libcudf++ ORC reader microseconds and milliseconds conversion
- PR #3668 Fixing CHECK_CUDA debug build issue
- PR #3684 Fix ends_with logic for matching string case
- PR #3691 Fix create_offsets to handle offset correctly
- PR #3687 Fixed bug while passing input GPU memory pointer in `nvtext.scatter_count()`
- PR #3701 Fix hash_partition hashing all columns instead of columns_to_hash
- PR #3694 Allow for null columns parameter in `csv_writer`
- PR #3706 Removed extra type-dispatcher call from merge
- PR #3704 Changed the default delimiter to `whitespace` for nvtext methods.
- PR #3741 Construct DataFrame from dict-of-Series with alignment
- PR #3724 Update rmm version to match release
- PR #3743 Fix for `None` data in `__array_interface__`
- PR #3731 Fix performance of zero sized dataframe slice
- PR #3709 Fix inner_join incorrect result issue
- PR #3734 Update numba to 0.46 in conda files
- PR #3738 Update libxx cython types.hpp path
- PR #3672 Fix to_host issue with column_view having offset
- PR #3730 CSV reader: Set invalid float values to NaN/null
- PR #3670 Floor when casting between timestamps of different precisions
- PR #3728 Fix apply_boolean_mask issue with non-null string column
- PR #3769 Don't look for a `name` attribute in column
- PR #3783 Bind cuDF operators to Dask Dataframe
- PR #3775 Fix segfault when reading compressed CSV files larger than 4GB
- PR #3799 Align indices of Series inputs when adding as columns to DataFrame
- PR #3803 Keep name when unpickling Index objects
- PR #3804 Fix cuda crash in AVRO reader
- PR #3766 Remove references to cudf::type_id::CATEGORY from IO code
- PR #3817 Don't always deepcopy an index
- PR #3821 Fix OOB read in gpuinflate prefetcher
- PR #3829 Parquet writer: fix empty dataframe causing cuda launch errors
- PR #3835 Fix memory leak in Cython when dealing with nulls in string columns
- PR #3866 Remove unnecessary if check in NVStrings.create_offsets
- PR #3858 Fixes the broken debug build after #3728
- PR #3850 Fix merge typecast scope issue and resulting memory leak
- PR #3855 Fix MultiColumn recreation with reset_index
- PR #3869 Fixed size calculation in NVStrings::byte_count()
- PR #3868 Fix apply_grouped moving average example
- PR #3900 Properly link `NVStrings` and `NVCategory` into tests
- PR #3868 Fix apply_grouped moving average example
- PR #3871 Fix `split_out` error
- PR #3886 Fix string column materialization from column view
- PR #3893 Parquet reader: fix segfault reading empty parquet file
- PR #3931 Dask-cudf groupby `.agg` multicolumn handling fix
- PR #4017 Fix memory leaks in `GDF_STRING` cython handling and `nans_to_nulls` cython


# cuDF 0.11.0 (11 Dec 2019)

## New Features

- PR #2905 Added `Series.median()` and null support for `Series.quantile()`
- PR #2930 JSON Reader: Support ARROW_RANDOM_FILE input
- PR #2956 Add `cudf::stack` and `cudf::tile`
- PR #2980 Added nvtext is_vowel/is_consonant functions
- PR #2987 Add `inplace` arg to `DataFrame.reset_index` and `Series`
- PR #3011 Added libcudf++ transition guide
- PR #3129 Add strings column factory from `std::vector`s
- PR #3054 Add parquet reader support for decimal data types
- PR #3022 adds DataFrame.astype for cuDF dataframes
- PR #2962 Add isnull(), notnull() and related functions
- PR #3025 Move search files to legacy
- PR #3068 Add `scalar` class
- PR #3094 Adding `any` and `all` support from libcudf
- PR #3130 Define and implement new `column_wrapper`
- PR #3143 Define and implement new copying APIs `slice` and `split`
- PR #3161 Move merge files to legacy
- PR #3079 Added support to write ORC files given a local path
- PR #3192 Add dtype param to cast `DataFrame` on init
- PR #3213 Port cuIO to libcudf++
- PR #3222 Add nvtext character tokenizer
- PR #3223 Java expose underlying buffers
- PR #3300 Add `DataFrame.insert`
- PR #3263 Define and implement new `valid_if`
- PR #3278 Add `to_host` utility to copy `column_view` to host
- PR #3087 Add new cudf::experimental bool8 wrapper
- PR #3219 Construct column from column_view
- PR #3250 Define and implement new merge APIs
- PR #3144 Define and implement new hashing APIs `hash` and `hash_partition`
- PR #3229 Define and implement new search APIs
- PR #3308 java add API for memory usage callbacks
- PR #2691 Row-wise reduction and scan operations via CuPy
- PR #3291 Add normalize_nans_and_zeros
- PR #3187 Define and implement new replace APIs
- PR #3356 Add vertical concatenation for table/columns
- PR #3344 java split API
- PR #2791 Add `groupby.std()`
- PR #3368 Enable dropna argument in dask_cudf groupby
- PR #3298 add null replacement iterator for column_device_view
- PR #3297 Define and implement new groupby API.
- PR #3396 Update device_atomics with new bool8 and timestamp specializations
- PR #3411 Java host memory management API
- PR #3393 Implement df.cov and enable covariance/correlation in dask_cudf
- PR #3401 Add dask_cudf ORC writer (to_orc)
- PR #3331 Add copy_if_else
- PR #3427 Define and Implement new multi-search API
- PR #3442 Add Bool-index + Multi column + DataFrame support for set-item
- PR #3172 Define and implement new fill/repeat/copy_range APIs
- PR #3490 Add pair iterators for columns
- PR #3497 Add DataFrame.drop(..., inplace=False) argument
- PR #3469 Add string functionality for replace API
- PR #3273 Define and implement new reduction APIs

## Improvements

- PR #2904 Move gpu decompressors to cudf::io namespace
- PR #2977 Moved old C++ test utilities to legacy directory.
- PR #2965 Fix slow orc reader perf with large uncompressed blocks
- PR #2995 Move JIT type utilities to legacy directory
- PR #2927 Add ``Table`` and ``TableView`` extension classes that wrap legacy cudf::table
- PR #3005 Renames `cudf::exp` namespace to `cudf::experimental`
- PR #3008 Make safe versions of `is_null` and `is_valid` in `column_device_view`
- PR #3026 Move fill and repeat files to legacy
- PR #3027 Move copying.hpp and related source to legacy folder
- PR #3014 Snappy decompression optimizations
- PR #3032 Use `asarray` to coerce indices to a NumPy array
- PR #2996 IO Readers: Replace `cuio::device_buffer` with `rmm::device_buffer`
- PR #3051 Specialized hash function for strings column
- PR #3065 Select and Concat for cudf::experimental::table
- PR #3080 Move `valid_if.cuh` to `legacy/`
- PR #3052 Moved replace.hpp functionality to legacy
- PR #3091 Move join files to legacy
- PR #3092 Implicitly init RMM if Java allocates before init
- PR #3029 Update gdf_ numeric types with stdint and move to cudf namespace
- PR #3052 Moved replace.hpp functionality to legacy
- PR #2955 Add cmake option to only build for present GPU architecture
- PR #3070 Move functions.h and related source to legacy
- PR #2951 Allow set_index to handle a list of column names
- PR #3093 Move groupby files to legacy
- PR #2988 Removing GIS functionality (now part of cuSpatial library)
- PR #3067 Java method to return size of device memory buffer
- PR #3083 Improved some binary operation tests to include null testing.
- PR #3084 Update to arrow-cpp and pyarrow 0.15.0
- PR #3071 Move cuIO to legacy
- PR #3126 Round 2 of snappy decompression optimizations
- PR #3046 Define and implement new copying APIs `empty_like` and `allocate_like`
- PR #3128 Support MultiIndex in DataFrame.join
- PR #2971 Added initial gather and scatter methods for strings_column_view
- PR #3133 Port NVStrings to cudf column: count_characters and count_bytes
- PR #2991 Added strings column functions concatenate and join_strings
- PR #3028 Define and implement new `gather` APIs.
- PR #3135 Add nvtx utilities to cudf::nvtx namespace
- PR #3021 Java host side concat of serialized buffers
- PR #3138 Move unary files to legacy
- PR #3170 Port NVStrings substring functions to cudf strings column
- PR #3159 Port NVStrings is-chars-types function to cudf strings column
- PR #3154 Make `table_view_base.column()` const and add `mutable_table_view.column()`
- PR #3175 Set cmake cuda version variables
- PR #3171 Move deprecated error macros to legacy
- PR #3191 Port NVStrings integer convert ops to cudf column
- PR #3189 Port NVStrings find ops to cudf column
- PR #3352 Port NVStrings convert float functions to cudf strings column
- PR #3193 Add cuPy as a formal dependency
- PR #3195 Support for zero columned `table_view`
- PR #3165 Java device memory size for string category
- PR #3205 Move transform files to legacy
- PR #3202 Rename and move error.hpp to public headers
- PR #2878 Use upstream merge code in dask_cudf
- PR #3217 Port NVStrings upper and lower case conversion functions
- PR #3350 Port NVStrings booleans convert functions
- PR #3231 Add `column::release()` to give up ownership of contents.
- PR #3157 Use enum class rather than enum for mask_allocation_policy
- PR #3232 Port NVStrings datetime conversion to cudf strings column
- PR #3136 Define and implement new transpose API
- PR #3237 Define and implement new transform APIs
- PR #3245 Move binaryop files to legacy
- PR #3241 Move stream_compaction files to legacy
- PR #3166 Move reductions to legacy
- PR #3261 Small cleanup: remove `== true`
- PR #3271 Update rmm API based on `rmm.reinitialize(...)` change
- PR #3266 Remove optional checks for CuPy
- PR #3268 Adding null ordering per column feature when sorting
- PR #3239 Adding floating point specialization to comparators for NaNs
- PR #3270 Move predicates files to legacy
- PR #3281 Add to_host specialization for strings in column test utilities
- PR #3282 Add `num_bitmask_words`
- PR #3252 Add new factory methods to include passing an existing null mask
- PR #3288 Make `bit.cuh` utilities usable from host code.
- PR #3287 Move rolling windows files to legacy
- PR #3182 Define and implement new unary APIs `is_null` and `is_not_null`
- PR #3314 Drop `cython` from run requirements
- PR #3301 Add tests for empty column wrapper.
- PR #3294 Update to arrow-cpp and pyarrow 0.15.1
- PR #3310 Add `row_hasher` and `element_hasher` utilities
- PR #3272 Support non-default streams when creating/destroying hash maps
- PR #3286 Clean up the starter code on README
- PR #3332 Port NVStrings replace to cudf strings column
- PR #3354 Define and implement new `scatter` APIs
- PR #3322 Port NVStrings pad operations to cudf strings column
- PR #3345 Add cache member for number of characters in string_view class
- PR #3299 Define and implement new `is_sorted` APIs
- PR #3328 Partition by stripes in dask_cudf ORC reader
- PR #3243 Use upstream join code in dask_cudf
- PR #3371 Add `select` method to `table_view`
- PR #3309 Add java and JNI bindings for search bounds
- PR #3305 Define and implement new rolling window APIs
- PR #3380 Concatenate columns of strings
- PR #3382 Add fill function for strings column
- PR #3391 Move device_atomics_tests.cu files to legacy
- PR #3303 Define and implement new stream compaction APIs `copy_if`, `drop_nulls`,
           `apply_boolean_mask`, `drop_duplicate` and `unique_count`.
- PR #3387 Strings column gather function
- PR #3440 Strings column scatter function
- PR #3389 Move quantiles.hpp + group_quantiles.hpp files to legacy
- PR #3397 Port unary cast to libcudf++
- PR #3398 Move reshape.hpp files to legacy
- PR #3395 Port NVStrings regex extract to cudf strings column
- PR #3423 Port NVStrings htoi to cudf strings column
- PR #3425 Strings column copy_if_else implementation
- PR #3422 Move utilities to legacy
- PR #3201 Define and implement new datetime_ops APIs
- PR #3421 Port NVStrings find_multiple to cudf strings column
- PR #3448 Port scatter_to_tables to libcudf++
- PR #3458 Update strings sections in the transition guide
- PR #3462 Add `make_empty_column` and update `empty_like`.
- PR #3465 Port `aggregation` traits and utilities.
- PR #3214 Define and implement new unary operations APIs
- PR #3475 Add `bitmask_to_host` column utility
- PR #3487 Add is_boolean trait and random timestamp generator for testing
- PR #3492 Small cleanup (remove std::abs) and comment
- PR #3407 Allow multiple row-groups per task in dask_cudf read_parquet
- PR #3512 Remove unused CUDA conda labels
- PR #3500 cudf::fill()/cudf::repeat() support for strings columns.
- PR #3438 Update scalar and scalar_device_view to better support strings
- PR #3414 Add copy_range function for strings column
- PR #3685 Add string support to contiguous_split.
- PR #3471 Add scalar/column, column/scalar and scalar/scalar overloads to copy_if_else.
- PR #3451 Add support for implicit typecasting of join columns

## Bug Fixes

- PR #2895 Fixed dask_cudf group_split behavior to handle upstream rearrange_by_divisions
- PR #3048 Support for zero columned tables
- PR #3030 Fix snappy decoding regression in PR #3014
- PR #3041 Fixed exp to experimental namespace name change issue
- PR #3056 Add additional cmake hint for finding local build of RMM files
- PR #3060 Move copying.hpp includes to legacy
- PR #3139 Fixed java RMM auto initalization
- PR #3141 Java fix for relocated IO headers
- PR #3149 Rename column_wrapper.cuh to column_wrapper.hpp
- PR #3168 Fix mutable_column_device_view head const_cast
- PR #3199 Update JNI includes for legacy moves
- PR #3204 ORC writer: Fix ByteRLE encoding of NULLs
- PR #2994 Fix split_out-support but with hash_object_dispatch
- PR #3212 Fix string to date casting when format is not specified
- PR #3218 Fixes `row_lexicographic_comparator` issue with handling two tables
- PR #3228 Default initialize RMM when Java native dependencies are loaded
- PR #3012 replacing instances of `to_gpu_array` with `mem`
- PR #3236 Fix Numba 0.46+/CuPy 6.3 interface compatibility
- PR #3276 Update JNI includes for legacy moves
- PR #3256 Fix orc writer crash with multiple string columns
- PR #3211 Fix breaking change caused by rapidsai/rmm#167
- PR #3265 Fix dangling pointer in `is_sorted`
- PR #3267 ORC writer: fix incorrect ByteRLE encoding of long literal runs
- PR #3277 Fix invalid reference to deleted temporary in `is_sorted`.
- PR #3274 ORC writer: fix integer RLEv2 mode2 unsigned base value encoding
- PR #3279 Fix shutdown hang issues with pinned memory pool init executor
- PR #3280 Invalid children check in mutable_column_device_view
- PR #3289 fix java memory usage API for empty columns
- PR #3293 Fix loading of csv files zipped on MacOS (disabled zip min version check)
- PR #3295 Fix storing storing invalid RMM exec policies.
- PR #3307 Add pd.RangeIndex to from_pandas to fix dask_cudf meta_nonempty bug
- PR #3313 Fix public headers including non-public headers
- PR #3318 Revert arrow to 0.15.0 temporarily to unblock downstream projects CI
- PR #3317 Fix index-argument bug in dask_cudf parquet reader
- PR #3323 Fix `insert` non-assert test case
- PR #3341 Fix `Series` constructor converting NoneType to "None"
- PR #3326 Fix and test for detail::gather map iterator type inference
- PR #3334 Remove zero-size exception check from make_strings_column factories
- PR #3333 Fix compilation issues with `constexpr` functions not marked `__device__`
- PR #3340 Make all benchmarks use cudf base fixture to initialize RMM pool
- PR #3337 Fix Java to pad validity buffers to 64-byte boundary
- PR #3362 Fix `find_and_replace` upcasting series for python scalars and lists
- PR #3357 Disabling `column_view` iterators for non fixed-width types
- PR #3383 Fix : properly compute null counts for rolling_window.
- PR #3386 Removing external includes from `column_view.hpp`
- PR #3369 Add write_partition to dask_cudf to fix to_parquet bug
- PR #3388 Support getitem with bools when DataFrame has a MultiIndex
- PR #3408 Fix String and Column (De-)Serialization
- PR #3372 Fix dask-distributed scatter_by_map bug
- PR #3419 Fix a bug in parse_into_parts (incomplete input causing walking past the end of string).
- PR #3413 Fix dask_cudf read_csv file-list bug
- PR #3416 Fix memory leak in ColumnVector when pulling strings off the GPU
- PR #3424 Fix benchmark build by adding libcudacxx to benchmark's CMakeLists.txt
- PR #3435 Fix diff and shift for empty series
- PR #3439 Fix index-name bug in StringColumn concat
- PR #3445 Fix ORC Writer default stripe size
- PR #3459 Fix printing of invalid entries
- PR #3466 Fix gather null mask allocation for invalid index
- PR #3468 Fix memory leak issue in `drop_duplicates`
- PR #3474 Fix small doc error in capitalize Docs
- PR #3491 Fix more doc errors in NVStrings
- PR #3478 Fix as_index deep copy via Index.rename inplace arg
- PR #3476 Fix ORC reader timezone conversion
- PR #3188 Repr slices up large DataFrames
- PR #3519 Fix strings column concatenate handling zero-sized columns
- PR #3530 Fix copy_if_else test case fail issue
- PR #3523 Fix lgenfe issue with debug build
- PR #3532 Fix potential use-after-free in cudf parquet reader
- PR #3540 Fix unary_op null_mask bug and add missing test cases
- PR #3559 Use HighLevelGraph api in DataFrame constructor (Fix upstream compatibility)
- PR #3572 Fix CI Issue with hypothesis tests that are flaky


# cuDF 0.10.0 (16 Oct 2019)

## New Features

- PR #2423 Added `groupby.quantile()`
- PR #2522 Add Java bindings for NVStrings backed upper and lower case mutators
- PR #2605 Added Sort based groupby in libcudf
- PR #2607 Add Java bindings for parsing JSON
- PR #2629 Add dropna= parameter to groupby
- PR #2585 ORC & Parquet Readers: Remove millisecond timestamp restriction
- PR #2507 Add GPU-accelerated ORC Writer
- PR #2559 Add Series.tolist()
- PR #2653 Add Java bindings for rolling window operations
- PR #2480 Merge `custreamz` codebase into `cudf` repo
- PR #2674 Add __contains__ for Index/Series/Column
- PR #2635 Add support to read from remote and cloud sources like s3, gcs, hdfs
- PR #2722 Add Java bindings for NVTX ranges
- PR #2702 Add make_bool to dataset generation functions
- PR #2394 Move `rapidsai/custrings` into `cudf`
- PR #2734 Final sync of custrings source into cudf
- PR #2724 Add libcudf support for __contains__
- PR #2777 Add python bindings for porter stemmer measure functionality
- PR #2781 Add issorted to is_monotonic
- PR #2685 Add cudf::scatter_to_tables and cython binding
- PR #2743 Add Java bindings for NVStrings timestamp2long as part of String ColumnVector casting
- PR #2785 Add nvstrings Python docs
- PR #2786 Add benchmarks option to root build.sh
- PR #2802 Add `cudf::repeat()` and `cudf.Series.repeat()`
- PR #2773 Add Fisher's unbiased kurtosis and skew for Series/DataFrame
- PR #2748 Parquet Reader: Add option to specify loading of PANDAS index
- PR #2807 Add scatter_by_map to DataFrame python API
- PR #2836 Add nvstrings.code_points method
- PR #2844 Add Series/DataFrame notnull
- PR #2858 Add GTest type list utilities
- PR #2870 Add support for grouping by Series of arbitrary length
- PR #2719 Series covariance and Pearson correlation
- PR #2207 Beginning of libcudf overhaul: introduce new column and table types
- PR #2869 Add `cudf.CategoricalDtype`
- PR #2838 CSV Reader: Support ARROW_RANDOM_FILE input
- PR #2655 CuPy-based Series and Dataframe .values property
- PR #2803 Added `edit_distance_matrix()` function to calculate pairwise edit distance for each string on a given nvstrings object.
- PR #2811 Start of cudf strings column work based on 2207
- PR #2872 Add Java pinned memory pool allocator
- PR #2969 Add findAndReplaceAll to ColumnVector
- PR #2814 Add Datetimeindex.weekday
- PR #2999 Add timestamp conversion support for string categories
- PR #2918 Add cudf::column timestamp wrapper types

## Improvements

- PR #2578 Update legacy_groupby to use libcudf group_by_without_aggregation
- PR #2581 Removed `managed` allocator from hash map classes.
- PR #2571 Remove unnecessary managed memory from gdf_column_concat
- PR #2648 Cython/Python reorg
- PR #2588 Update Series.append documentation
- PR #2632 Replace dask-cudf set_index code with upstream
- PR #2682 Add cudf.set_allocator() function for easier allocator init
- PR #2642 Improve null printing and testing
- PR #2747 Add missing Cython headers / cudftestutil lib to conda package for cuspatial build
- PR #2706 Compute CSV format in device code to speedup performance
- PR #2673 Add support for np.longlong type
- PR #2703 move dask serialization dispatch into cudf
- PR #2728 Add YYMMDD to version tag for nightly conda packages
- PR #2729 Handle file-handle input in to_csv
- PR #2741 CSV Reader: Move kernel functions into its own file
- PR #2766 Improve nvstrings python cmake flexibility
- PR #2756 Add out_time_unit option to csv reader, support timestamp resolutions
- PR #2771 Stopgap alias for to_gpu_matrix()
- PR #2783 Support mapping input columns to function arguments in apply kernels
- PR #2645 libcudf unique_count for Series.nunique
- PR #2817 Dask-cudf: `read_parquet` support for remote filesystems
- PR #2823 improve java data movement debugging
- PR #2806 CSV Reader: Clean-up row offset operations
- PR #2640 Add dask wait/persist exmaple to 10 minute guide
- PR #2828 Optimizations of kernel launch configuration for `DataFrame.apply_rows` and `DataFrame.apply_chunks`
- PR #2831 Add `column` argument to `DataFrame.drop`
- PR #2775 Various optimizations to improve __getitem__ and __setitem__ performance
- PR #2810 cudf::allocate_like can optionally always allocate a mask.
- PR #2833 Parquet reader: align page data allocation sizes to 4-bytes to satisfy cuda-memcheck
- PR #2832 Using the new Python bindings for UCX
- PR #2856 Update group_split_cudf to use scatter_by_map
- PR #2890 Optionally keep serialized table data on the host.
- PR #2778 Doc: Updated and fixed some docstrings that were formatted incorrectly.
- PR #2830 Use YYMMDD tag in custreamz nightly build
- PR #2875 Java: Remove synchronized from register methods in MemoryCleaner
- PR #2887 Minor snappy decompression optimization
- PR #2899 Use new RMM API based on Cython
- PR #2788 Guide to Python UDFs
- PR #2919 Change java API to use operators in groupby namespace
- PR #2909 CSV Reader: Avoid row offsets host vector default init
- PR #2834 DataFrame supports setting columns via attribute syntax `df.x = col`
- PR #3147 DataFrame can be initialized from rows via list of tuples
- PR #3539 Restrict CuPy to 6

## Bug Fixes

- PR #2584 ORC Reader: fix parsing of `DECIMAL` index positions
- PR #2619 Fix groupby serialization/deserialization
- PR #2614 Update Java version to match
- PR #2601 Fixes nlargest(1) issue in Series and Dataframe
- PR #2610 Fix a bug in index serialization (properly pass DeviceNDArray)
- PR #2621 Fixes the floordiv issue of not promoting float type when rhs is 0
- PR #2611 Types Test: fix static casting from negative int to string
- PR #2618 IO Readers: Fix datasource memory map failure for multiple reads
- PR #2628 groupby_without_aggregation non-nullable input table produces non-nullable output
- PR #2615 fix string category partitioning in java API
- PR #2641 fix string category and timeunit concat in the java API
- PR #2649 Fix groupby issue resulting from column_empty bug
- PR #2658 Fix astype() for null categorical columns
- PR #2660 fix column string category and timeunit concat in the java API
- PR #2664 ORC reader: fix `skip_rows` larger than first stripe
- PR #2654 Allow Java gdfOrderBy to work with string categories
- PR #2669 AVRO reader: fix non-deterministic output
- PR #2668 Update Java bindings to specify timestamp units for ORC and Parquet readers
- PR #2679 AVRO reader: fix cuda errors when decoding compressed streams
- PR #2692 Add concatenation for data-frame with different headers (empty and non-empty)
- PR #2651 Remove nvidia driver installation from ci/cpu/build.sh
- PR #2697 Ensure csv reader sets datetime column time units
- PR #2698 Return RangeIndex from contiguous slice of RangeIndex
- PR #2672 Fix null and integer handling in round
- PR #2704 Parquet Reader: Fix crash when loading string column with nulls
- PR #2725 Fix Jitify issue with running on Turing using CUDA version < 10
- PR #2731 Fix building of benchmarks
- PR #2738 Fix java to find new NVStrings locations
- PR #2736 Pin Jitify branch to v0.10 version
- PR #2742 IO Readers: Fix possible silent failures when creating `NvStrings` instance
- PR #2753 Fix java quantile API calls
- PR #2762 Fix validity processing for time in java
- PR #2796 Fix handling string slicing and other nvstrings delegated methods with dask
- PR #2769 Fix link to API docs in README.md
- PR #2772 Handle multiindex pandas Series #2772
- PR #2749 Fix apply_rows/apply_chunks pessimistic null mask to use in_cols null masks only
- PR #2752 CSV Reader: Fix exception when there's no rows to process
- PR #2716 Added Exception for `StringMethods` in string methods
- PR #2787 Fix Broadcasting `None` to `cudf-series`
- PR #2794 Fix async race in NVCategory::get_value and get_value_bounds
- PR #2795 Fix java build/cast error
- PR #2496 Fix improper merge of two dataframes when names differ
- PR #2824 Fix issue with incorrect result when Numeric Series replace is called several times
- PR #2751 Replace value with null
- PR #2765 Fix Java inequality comparisons for string category
- PR #2818 Fix java join API to use new C++ join API
- PR #2841 Fix nvstrings.slice and slice_from for range (0,0)
- PR #2837 Fix join benchmark
- PR #2809 Add hash_df and group_split dispatch functions for dask
- PR #2843 Parquet reader: fix skip_rows when not aligned with page or row_group boundaries
- PR #2851 Deleted existing dask-cudf/record.txt
- PR #2854 Fix column creation from ephemeral objects exposing __cuda_array_interface__
- PR #2860 Fix boolean indexing when the result is a single row
- PR #2859 Fix tail method issue for string columns
- PR #2852 Fixed `cumsum()` and `cumprod()` on boolean series.
- PR #2865 DaskIO: Fix `read_csv` and `read_orc` when input is list of files
- PR #2750 Fixed casting values to cudf::bool8 so non-zero values always cast to true
- PR #2873 Fixed dask_cudf read_partition bug by generating ParquetDatasetPiece
- PR #2850 Fixes dask_cudf.read_parquet on partitioned datasets
- PR #2896 Properly handle `axis` string keywords in `concat`
- PR #2926 Update rounding algorithm to avoid using fmod
- PR #2968 Fix Java dependency loading when using NVTX
- PR #2963 Fix ORC writer uncompressed block indexing
- PR #2928 CSV Reader: Fix using `byte_range` for large datasets
- PR #2983 Fix sm_70+ race condition in gpu_unsnap
- PR #2964 ORC Writer: Segfault when writing mixed numeric and string columns
- PR #3007 Java: Remove unit test that frees RMM invalid pointer
- PR #3009 Fix orc reader RLEv2 patch position regression from PR #2507
- PR #3002 Fix CUDA invalid configuration errors reported after loading an ORC file without data
- PR #3035 Update update-version.sh for new docs locations
- PR #3038 Fix uninitialized stream parameter in device_table deleter
- PR #3064 Fixes groupby performance issue
- PR #3061 Add rmmInitialize to nvstrings gtests
- PR #3058 Fix UDF doc markdown formatting
- PR #3059 Add nvstrings python build instructions to contributing.md


# cuDF 0.9.0 (21 Aug 2019)

## New Features

- PR #1993 Add CUDA-accelerated series aggregations: mean, var, std
- PR #2111 IO Readers: Support memory buffer, file-like object, and URL inputs
- PR #2012 Add `reindex()` to DataFrame and Series
- PR #2097 Add GPU-accelerated AVRO reader
- PR #2098 Support binary ops on DFs and Series with mismatched indices
- PR #2160 Merge `dask-cudf` codebase into `cudf` repo
- PR #2149 CSV Reader: Add `hex` dtype for explicit hexadecimal parsing
- PR #2156 Add `upper_bound()` and `lower_bound()` for libcudf tables and `searchsorted()` for cuDF Series
- PR #2158 CSV Reader: Support single, non-list/dict argument for `dtype`
- PR #2177 CSV Reader: Add `parse_dates` parameter for explicit date inference
- PR #1744 cudf::apply_boolean_mask and cudf::drop_nulls support for cudf::table inputs (multi-column)
- PR #2196 Add `DataFrame.dropna()`
- PR #2197 CSV Writer: add `chunksize` parameter for `to_csv`
- PR #2215 `type_dispatcher` benchmark
- PR #2179 Add Java quantiles
- PR #2157 Add __array_function__ to DataFrame and Series
- PR #2212 Java support for ORC reader
- PR #2224 Add DataFrame isna, isnull, notna functions
- PR #2236 Add Series.drop_duplicates
- PR #2105 Add hash-based join benchmark
- PR #2316 Add unique, nunique, and value_counts for datetime columns
- PR #2337 Add Java support for slicing a ColumnVector
- PR #2049 Add cudf::merge (sorted merge)
- PR #2368 Full cudf+dask Parquet Support
- PR #2380 New cudf::is_sorted checks whether cudf::table is sorted
- PR #2356 Java column vector standard deviation support
- PR #2221 MultiIndex full indexing - Support iloc and wildcards for loc
- PR #2429 Java support for getting length of strings in a ColumnVector
- PR #2415 Add `value_counts` for series of any type
- PR #2446 Add __array_function__ for index
- PR #2437 ORC reader: Add 'use_np_dtypes' option
- PR #2382 Add CategoricalAccessor add, remove, rename, and ordering methods
- PR #2464 Native implement `__cuda_array_interface__` for Series/Index/Column objects
- PR #2425 Rolling window now accepts array-based user-defined functions
- PR #2442 Add __setitem__
- PR #2449 Java support for getting byte count of strings in a ColumnVector
- PR #2492 Add groupby.size() method
- PR #2358 Add cudf::nans_to_nulls: convert floating point column into bitmask
- PR #2489 Add drop argument to set_index
- PR #2491 Add Java bindings for ORC reader 'use_np_dtypes' option
- PR #2213 Support s/ms/us/ns DatetimeColumn time unit resolutions
- PR #2536 Add _constructor properties to Series and DataFrame

## Improvements

- PR #2103 Move old `column` and `bitmask` files into `legacy/` directory
- PR #2109 added name to Python column classes
- PR #1947 Cleanup serialization code
- PR #2125 More aggregate in java API
- PR #2127 Add in java Scalar tests
- PR #2088 Refactor of Python groupby code
- PR #2130 Java serialization and deserialization of tables.
- PR #2131 Chunk rows logic added to csv_writer
- PR #2129 Add functions in the Java API to support nullable column filtering
- PR #2165 made changes to get_dummies api for it to be available in MethodCache
- PR #2171 Add CodeCov integration, fix doc version, make --skip-tests work when invoking with source
- PR #2184 handle remote orc files for dask-cudf
- PR #2186 Add `getitem` and `getattr` style access to Rolling objects
- PR #2168 Use cudf.Column for CategoricalColumn's categories instead of a tuple
- PR #2193 DOC: cudf::type_dispatcher documentation for specializing dispatched functors
- PR #2199 Better java support for appending strings
- PR #2176 Added column dtype support for datetime, int8, int16 to csv_writer
- PR #2209 Matching `get_dummies` & `select_dtypes` behavior to pandas
- PR #2217 Updated Java bindings to use the new groupby API
- PR #2214 DOC: Update doc instructions to build/install `cudf` and `dask-cudf`
- PR #2220 Update Java bindings for reduction rename
- PR #2232 Move CodeCov upload from build script to Jenkins
- PR #2225 refactor to use libcudf for gathering columns in dataframes
- PR #2293 Improve join performance (faster compute_join_output_size)
- PR #2300 Create separate dask codeowners for dask-cudf codebase
- PR #2304 gdf_group_by_without_aggregations returns gdf_column
- PR #2309 Java readers: remove redundant copy of result pointers
- PR #2307 Add `black` and `isort` to style checker script
- PR #2345 Restore removal of old groupby implementation
- PR #2342 Improve `astype()` to operate all ways
- PR #2329 using libcudf cudf::copy for column deep copy
- PR #2344 DOC: docs on code formatting for contributors
- PR #2376 Add inoperative axis= and win_type= arguments to Rolling()
- PR #2378 remove dask for (de-)serialization of cudf objects
- PR #2353 Bump Arrow and Dask versions
- PR #2377 Replace `standard_python_slice` with just `slice.indices()`
- PR #2373 cudf.DataFrame enchancements & Series.values support
- PR #2392 Remove dlpack submodule; make cuDF's Cython API externally accessible
- PR #2430 Updated Java bindings to use the new unary API
- PR #2406 Moved all existing `table` related files to a `legacy/` directory
- PR #2350 Performance related changes to get_dummies
- PR #2420 Remove `cudautils.astype` and replace with `typecast.apply_cast`
- PR #2456 Small improvement to typecast utility
- PR #2458 Fix handling of thirdparty packages in `isort` config
- PR #2459 IO Readers: Consolidate all readers to use `datasource` class
- PR #2475 Exposed type_dispatcher.hpp, nvcategory_util.hpp and wrapper_types.hpp in the include folder
- PR #2484 Enabled building libcudf as a static library
- PR #2453 Streamline CUDA_REL environment variable
- PR #2483 Bundle Boost filesystem dependency in the Java jar
- PR #2486 Java API hash functions
- PR #2481 Adds the ignore_null_keys option to the java api
- PR #2490 Java api: support multiple aggregates for the same column
- PR #2510 Java api: uses table based apply_boolean_mask
- PR #2432 Use pandas formatting for console, html, and latex output
- PR #2573 Bump numba version to 0.45.1
- PR #2606 Fix references to notebooks-contrib

## Bug Fixes

- PR #2086 Fixed quantile api behavior mismatch in series & dataframe
- PR #2128 Add offset param to host buffer readers in java API.
- PR #2145 Work around binops validity checks for java
- PR #2146 Work around unary_math validity checks for java
- PR #2151 Fixes bug in cudf::copy_range where null_count was invalid
- PR #2139 matching to pandas describe behavior & fixing nan values issue
- PR #2161 Implicitly convert unsigned to signed integer types in binops
- PR #2154 CSV Reader: Fix bools misdetected as strings dtype
- PR #2178 Fix bug in rolling bindings where a view of an ephemeral column was being taken
- PR #2180 Fix issue with isort reordering `importorskip` below imports depending on them
- PR #2187 fix to honor dtype when numpy arrays are passed to columnops.as_column
- PR #2190 Fix issue in astype conversion of string column to 'str'
- PR #2208 Fix issue with calling `head()` on one row dataframe
- PR #2229 Propagate exceptions from Cython cdef functions
- PR #2234 Fix issue with local build script not properly building
- PR #2223 Fix CUDA invalid configuration errors reported after loading small compressed ORC files
- PR #2162 Setting is_unique and is_monotonic-related attributes
- PR #2244 Fix ORC RLEv2 delta mode decoding with nonzero residual delta width
- PR #2297 Work around `var/std` unsupported only at debug build
- PR #2302 Fixed java serialization corner case
- PR #2355 Handle float16 in binary operations
- PR #2311 Fix copy behaviour for GenericIndex
- PR #2349 Fix issues with String filter in java API
- PR #2323 Fix groupby on categoricals
- PR #2328 Ensure order is preserved in CategoricalAccessor._set_categories
- PR #2202 Fix issue with unary ops mishandling empty input
- PR #2326 Fix for bug in DLPack when reading multiple columns
- PR #2324 Fix cudf Docker build
- PR #2325 Fix ORC RLEv2 patched base mode decoding with nonzero patch width
- PR #2235 Fix get_dummies to be compatible with dask
- PR #2332 Zero initialize gdf_dtype_extra_info
- PR #2355 Handle float16 in binary operations
- PR #2360 Fix missing dtype handling in cudf.Series & columnops.as_column
- PR #2364 Fix quantile api and other trivial issues around it
- PR #2361 Fixed issue with `codes` of CategoricalIndex
- PR #2357 Fixed inconsistent type of index created with from_pandas vs direct construction
- PR #2389 Fixed Rolling __getattr__ and __getitem__ for offset based windows
- PR #2402 Fixed bug in valid mask computation in cudf::copy_if (apply_boolean_mask)
- PR #2401 Fix to a scalar datetime(of type Days) issue
- PR #2386 Correctly allocate output valids in groupby
- PR #2411 Fixed failures on binary op on single element string column
- PR #2422 Fix Pandas logical binary operation incompatibilites
- PR #2447 Fix CodeCov posting build statuses temporarily
- PR #2450 Fix erroneous null handling in `cudf.DataFrame`'s `apply_rows`
- PR #2470 Fix issues with empty strings and string categories (Java)
- PR #2471 Fix String Column Validity.
- PR #2481 Fix java validity buffer serialization
- PR #2485 Updated bytes calculation to use size_t to avoid overflow in column concat
- PR #2461 Fix groupby multiple aggregations same column
- PR #2514 Fix cudf::drop_nulls threshold handling in Cython
- PR #2516 Fix utilities include paths and meta.yaml header paths
- PR #2517 Fix device memory leak in to_dlpack tensor deleter
- PR #2431 Fix local build generated file ownerships
- PR #2511 Added import of orc, refactored exception handlers to not squash fatal exceptions
- PR #2527 Fix index and column input handling in dask_cudf read_parquet
- PR #2466 Fix `dataframe.query` returning null rows erroneously
- PR #2548 Orc reader: fix non-deterministic data decoding at chunk boundaries
- PR #2557 fix cudautils import in string.py
- PR #2521 Fix casting datetimes from/to the same resolution
- PR #2545 Fix MultiIndexes with datetime levels
- PR #2560 Remove duplicate `dlpack` definition in conda recipe
- PR #2567 Fix ColumnVector.fromScalar issues while dealing with null scalars
- PR #2565 Orc reader: fix incorrect data decoding of int64 data types
- PR #2577 Fix search benchmark compilation error by adding necessary header
- PR #2604 Fix a bug in copying.pyx:_normalize_types that upcasted int32 to int64


# cuDF 0.8.0 (27 June 2019)

## New Features

- PR #1524 Add GPU-accelerated JSON Lines parser with limited feature set
- PR #1569 Add support for Json objects to the JSON Lines reader
- PR #1622 Add Series.loc
- PR #1654 Add cudf::apply_boolean_mask: faster replacement for gdf_apply_stencil
- PR #1487 cython gather/scatter
- PR #1310 Implemented the slice/split functionality.
- PR #1630 Add Python layer to the GPU-accelerated JSON reader
- PR #1745 Add rounding of numeric columns via Numba
- PR #1772 JSON reader: add support for BytesIO and StringIO input
- PR #1527 Support GDF_BOOL8 in readers and writers
- PR #1819 Logical operators (AND, OR, NOT) for libcudf and cuDF
- PR #1813 ORC Reader: Add support for stripe selection
- PR #1828 JSON Reader: add suport for bool8 columns
- PR #1833 Add column iterator with/without nulls
- PR #1665 Add the point-in-polygon GIS function
- PR #1863 Series and Dataframe methods for all and any
- PR #1908 cudf::copy_range and cudf::fill for copying/assigning an index or range to a constant
- PR #1921 Add additional formats for typecasting to/from strings
- PR #1807 Add Series.dropna()
- PR #1987 Allow user defined functions in the form of ptx code to be passed to binops
- PR #1948 Add operator functions like `Series.add()` to DataFrame and Series
- PR #1954 Add skip test argument to GPU build script
- PR #2018 Add bindings for new groupby C++ API
- PR #1984 Add rolling window operations Series.rolling() and DataFrame.rolling()
- PR #1542 Python method and bindings for to_csv
- PR #1995 Add Java API
- PR #1998 Add google benchmark to cudf
- PR #1845 Add cudf::drop_duplicates, DataFrame.drop_duplicates
- PR #1652 Added `Series.where()` feature
- PR #2074 Java Aggregates, logical ops, and better RMM support
- PR #2140 Add a `cudf::transform` function
- PR #2068 Concatenation of different typed columns

## Improvements

- PR #1538 Replacing LesserRTTI with inequality_comparator
- PR #1703 C++: Added non-aggregating `insert` to `concurrent_unordered_map` with specializations to store pairs with a single atomicCAS when possible.
- PR #1422 C++: Added a RAII wrapper for CUDA streams
- PR #1701 Added `unique` method for stringColumns
- PR #1713 Add documentation for Dask-XGBoost
- PR #1666 CSV Reader: Improve performance for files with large number of columns
- PR #1725 Enable the ability to use a single column groupby as its own index
- PR #1759 Add an example showing simultaneous rolling averages to `apply_grouped` documentation
- PR #1746 C++: Remove unused code: `windowed_ops.cu`, `sorting.cu`, `hash_ops.cu`
- PR #1748 C++: Add `bool` nullability flag to `device_table` row operators
- PR #1764 Improve Numerical column: `mean_var` and `mean`
- PR #1767 Speed up Python unit tests
- PR #1770 Added build.sh script, updated CI scripts and documentation
- PR #1739 ORC Reader: Add more pytest coverage
- PR #1696 Added null support in `Series.replace()`.
- PR #1390 Added some basic utility functions for `gdf_column`'s
- PR #1791 Added general column comparison code for testing
- PR #1795 Add printing of git submodule info to `print_env.sh`
- PR #1796 Removing old sort based group by code and gdf_filter
- PR #1811 Added funtions for copying/allocating `cudf::table`s
- PR #1838 Improve columnops.column_empty so that it returns typed columns instead of a generic Column
- PR #1890 Add utils.get_dummies- a pandas-like wrapper around one_hot-encoding
- PR #1823 CSV Reader: default the column type to string for empty dataframes
- PR #1827 Create bindings for scalar-vector binops, and update one_hot_encoding to use them
- PR #1817 Operators now support different sized dataframes as long as they don't share different sized columns
- PR #1855 Transition replace_nulls to new C++ API and update corresponding Cython/Python code
- PR #1858 Add `std::initializer_list` constructor to `column_wrapper`
- PR #1846 C++ type-erased gdf_equal_columns test util; fix gdf_equal_columns logic error
- PR #1390 Added some basic utility functions for `gdf_column`s
- PR #1391 Tidy up bit-resolution-operation and bitmask class code
- PR #1882 Add iloc functionality to MultiIndex dataframes
- PR #1884 Rolling windows: general enhancements and better coverage for unit tests
- PR #1886 support GDF_STRING_CATEGORY columns in apply_boolean_mask, drop_nulls and other libcudf functions
- PR #1896 Improve performance of groupby with levels specified in dask-cudf
- PR #1915 Improve iloc performance for non-contiguous row selection
- PR #1859 Convert read_json into a C++ API
- PR #1919 Rename libcudf namespace gdf to namespace cudf
- PR #1850 Support left_on and right_on for DataFrame merge operator
- PR #1930 Specialize constructor for `cudf::bool8` to cast argument to `bool`
- PR #1938 Add default constructor for `column_wrapper`
- PR #1930 Specialize constructor for `cudf::bool8` to cast argument to `bool`
- PR #1952 consolidate libcudf public API headers in include/cudf
- PR #1949 Improved selection with boolmask using libcudf `apply_boolean_mask`
- PR #1956 Add support for nulls in `query()`
- PR #1973 Update `std::tuple` to `std::pair` in top-most libcudf APIs and C++ transition guide
- PR #1981 Convert read_csv into a C++ API
- PR #1868 ORC Reader: Support row index for speed up on small/medium datasets
- PR #1964 Added support for list-like types in Series.str.cat
- PR #2005 Use HTML5 details tag in bug report issue template
- PR #2003 Removed few redundant unit-tests from test_string.py::test_string_cat
- PR #1944 Groupby design improvements
- PR #2017 Convert `read_orc()` into a C++ API
- PR #2011 Convert `read_parquet()` into a C++ API
- PR #1756 Add documentation "10 Minutes to cuDF and dask_cuDF"
- PR #2034 Adding support for string columns concatenation using "add" binary operator
- PR #2042 Replace old "10 Minutes" guide with new guide for docs build process
- PR #2036 Make library of common test utils to speed up tests compilation
- PR #2022 Facilitating get_dummies to be a high level api too
- PR #2050 Namespace IO readers and add back free-form `read_xxx` functions
- PR #2104 Add a functional ``sort=`` keyword argument to groupby
- PR #2108 Add `find_and_replace` for StringColumn for replacing single values
- PR #1803 cuDF/CuPy interoperability documentation

## Bug Fixes

- PR #1465 Fix for test_orc.py and test_sparse_df.py test failures
- PR #1583 Fix underlying issue in `as_index()` that was causing `Series.quantile()` to fail
- PR #1680 Add errors= keyword to drop() to fix cudf-dask bug
- PR #1651 Fix `query` function on empty dataframe
- PR #1616 Fix CategoricalColumn to access categories by index instead of iteration
- PR #1660 Fix bug in `loc` when indexing with a column name (a string)
- PR #1683 ORC reader: fix timestamp conversion to UTC
- PR #1613 Improve CategoricalColumn.fillna(-1) performance
- PR #1642 Fix failure of CSV_TEST gdf_csv_test.SkiprowsNrows on multiuser systems
- PR #1709 Fix handling of `datetime64[ms]` in `dataframe.select_dtypes`
- PR #1704 CSV Reader: Add support for the plus sign in number fields
- PR #1687 CSV reader: return an empty dataframe for zero size input
- PR #1757 Concatenating columns with null columns
- PR #1755 Add col_level keyword argument to melt
- PR #1758 Fix df.set_index() when setting index from an empty column
- PR #1749 ORC reader: fix long strings of NULL values resulting in incorrect data
- PR #1742 Parquet Reader: Fix index column name to match PANDAS compat
- PR #1782 Update libcudf doc version
- PR #1783 Update conda dependencies
- PR #1786 Maintain the original series name in series.unique output
- PR #1760 CSV Reader: fix segfault when dtype list only includes columns from usecols list
- PR #1831 build.sh: Assuming python is in PATH instead of using PYTHON env var
- PR #1839 Raise an error instead of segfaulting when transposing a DataFrame with StringColumns
- PR #1840 Retain index correctly during merge left_on right_on
- PR #1825 cuDF: Multiaggregation Groupby Failures
- PR #1789 CSV Reader: Fix missing support for specifying `int8` and `int16` dtypes
- PR #1857 Cython Bindings: Handle `bool` columns while calling `column_view_from_NDArrays`
- PR #1849 Allow DataFrame support methods to pass arguments to the methods
- PR #1847 Fixed #1375 by moving the nvstring check into the wrapper function
- PR #1864 Fixing cudf reduction for POWER platform
- PR #1869 Parquet reader: fix Dask timestamps not matching with Pandas (convert to milliseconds)
- PR #1876 add dtype=bool for `any`, `all` to treat integer column correctly
- PR #1875 CSV reader: take NaN values into account in dtype detection
- PR #1873 Add column dtype checking for the all/any methods
- PR #1902 Bug with string iteration in _apply_basic_agg
- PR #1887 Fix for initialization issue in pq_read_arg,orc_read_arg
- PR #1867 JSON reader: add support for null/empty fields, including the 'null' literal
- PR #1891 Fix bug #1750 in string column comparison
- PR #1909 Support of `to_pandas()` of boolean series with null values
- PR #1923 Use prefix removal when two aggs are called on a SeriesGroupBy
- PR #1914 Zero initialize gdf_column local variables
- PR #1959 Add support for comparing boolean Series to scalar
- PR #1966 Ignore index fix in series append
- PR #1967 Compute index __sizeof__ only once for DataFrame __sizeof__
- PR #1977 Support CUDA installation in default system directories
- PR #1982 Fixes incorrect index name after join operation
- PR #1985 Implement `GDF_PYMOD`, a special modulo that follows python's sign rules
- PR #1991 Parquet reader: fix decoding of NULLs
- PR #1990 Fixes a rendering bug in the `apply_grouped` documentation
- PR #1978 Fix for values being filled in an empty dataframe
- PR #2001 Correctly create MultiColumn from Pandas MultiColumn
- PR #2006 Handle empty dataframe groupby construction for dask
- PR #1965 Parquet Reader: Fix duplicate index column when it's already in `use_cols`
- PR #2033 Add pip to conda environment files to fix warning
- PR #2028 CSV Reader: Fix reading of uncompressed files without a recognized file extension
- PR #2073 Fix an issue when gathering columns with NVCategory and nulls
- PR #2053 cudf::apply_boolean_mask return empty column for empty boolean mask
- PR #2066 exclude `IteratorTest.mean_var_output` test from debug build
- PR #2069 Fix JNI code to use read_csv and read_parquet APIs
- PR #2071 Fix bug with unfound transitive dependencies for GTests in Ubuntu 18.04
- PR #2089 Configure Sphinx to render params correctly
- PR #2091 Fix another bug with unfound transitive dependencies for `cudftestutils` in Ubuntu 18.04
- PR #2115 Just apply `--disable-new-dtags` instead of trying to define all the transitive dependencies
- PR #2106 Fix errors in JitCache tests caused by sharing of device memory between processes
- PR #2120 Fix errors in JitCache tests caused by running multiple threads on the same data
- PR #2102 Fix memory leak in groupby
- PR #2113 fixed typo in to_csv code example


# cudf 0.7.2 (16 May 2019)

## New Features

- PR #1735 Added overload for atomicAdd on int64. Streamlined implementation of custom atomic overloads.
- PR #1741 Add MultiIndex concatenation

## Bug Fixes

- PR #1718 Fix issue with SeriesGroupBy MultiIndex in dask-cudf
- PR #1734 Python: fix performance regression for groupby count() aggregations
- PR #1768 Cython: fix handling read only schema buffers in gpuarrow reader


# cudf 0.7.1 (11 May 2019)

## New Features

- PR #1702 Lazy load MultiIndex to return groupby performance to near optimal.

## Bug Fixes

- PR #1708 Fix handling of `datetime64[ms]` in `dataframe.select_dtypes`


# cuDF 0.7.0 (10 May 2019)

## New Features

- PR #982 Implement gdf_group_by_without_aggregations and gdf_unique_indices functions
- PR #1142 Add `GDF_BOOL` column type
- PR #1194 Implement overloads for CUDA atomic operations
- PR #1292 Implemented Bitwise binary ops AND, OR, XOR (&, |, ^)
- PR #1235 Add GPU-accelerated Parquet Reader
- PR #1335 Added local_dict arg in `DataFrame.query()`.
- PR #1282 Add Series and DataFrame.describe()
- PR #1356 Rolling windows
- PR #1381 Add DataFrame._get_numeric_data
- PR #1388 Add CODEOWNERS file to auto-request reviews based on where changes are made
- PR #1396 Add DataFrame.drop method
- PR #1413 Add DataFrame.melt method
- PR #1412 Add DataFrame.pop()
- PR #1419 Initial CSV writer function
- PR #1441 Add Series level cumulative ops (cumsum, cummin, cummax, cumprod)
- PR #1420 Add script to build and test on a local gpuCI image
- PR #1440 Add DatetimeColumn.min(), DatetimeColumn.max()
- PR #1455 Add Series.Shift via Numba kernel
- PR #1441 Add Series level cumulative ops (cumsum, cummin, cummax, cumprod)
- PR #1461 Add Python coverage test to gpu build
- PR #1445 Parquet Reader: Add selective reading of rows and row group
- PR #1532 Parquet Reader: Add support for INT96 timestamps
- PR #1516 Add Series and DataFrame.ndim
- PR #1556 Add libcudf C++ transition guide
- PR #1466 Add GPU-accelerated ORC Reader
- PR #1565 Add build script for nightly doc builds
- PR #1508 Add Series isna, isnull, and notna
- PR #1456 Add Series.diff() via Numba kernel
- PR #1588 Add Index `astype` typecasting
- PR #1301 MultiIndex support
- PR #1599 Level keyword supported in groupby
- PR #929 Add support operations to dataframe
- PR #1609 Groupby accept list of Series
- PR #1658 Support `group_keys=True` keyword in groupby method

## Improvements

- PR #1531 Refactor closures as private functions in gpuarrow
- PR #1404 Parquet reader page data decoding speedup
- PR #1076 Use `type_dispatcher` in join, quantiles, filter, segmented sort, radix sort and hash_groupby
- PR #1202 Simplify README.md
- PR #1149 CSV Reader: Change convertStrToValue() functions to `__device__` only
- PR #1238 Improve performance of the CUDA trie used in the CSV reader
- PR #1245 Use file cache for JIT kernels
- PR #1278 Update CONTRIBUTING for new conda environment yml naming conventions
- PR #1163 Refactored UnaryOps. Reduced API to two functions: `gdf_unary_math` and `gdf_cast`. Added `abs`, `-`, and `~` ops. Changed bindings to Cython
- PR #1284 Update docs version
- PR #1287 add exclude argument to cudf.select_dtype function
- PR #1286 Refactor some of the CSV Reader kernels into generic utility functions
- PR #1291 fillna in `Series.to_gpu_array()` and `Series.to_array()` can accept the scalar too now.
- PR #1005 generic `reduction` and `scan` support
- PR #1349 Replace modernGPU sort join with thrust.
- PR #1363 Add a dataframe.mean(...) that raises NotImplementedError to satisfy `dask.dataframe.utils.is_dataframe_like`
- PR #1319 CSV Reader: Use column wrapper for gdf_column output alloc/dealloc
- PR #1376 Change series quantile default to linear
- PR #1399 Replace CFFI bindings for NVTX functions with Cython bindings
- PR #1389 Refactored `set_null_count()`
- PR #1386 Added macros `GDF_TRY()`, `CUDF_TRY()` and `ASSERT_CUDF_SUCCEEDED()`
- PR #1435 Rework CMake and conda recipes to depend on installed libraries
- PR #1391 Tidy up bit-resolution-operation and bitmask class code
- PR #1439 Add cmake variable to enable compiling CUDA code with -lineinfo
- PR #1462 Add ability to read parquet files from arrow::io::RandomAccessFile
- PR #1453 Convert CSV Reader CFFI to Cython
- PR #1479 Convert Parquet Reader CFFI to Cython
- PR #1397 Add a utility function for producing an overflow-safe kernel launch grid configuration
- PR #1382 Add GPU parsing of nested brackets to cuIO parsing utilities
- PR #1481 Add cudf::table constructor to allocate a set of `gdf_column`s
- PR #1484 Convert GroupBy CFFI to Cython
- PR #1463 Allow and default melt keyword argument var_name to be None
- PR #1486 Parquet Reader: Use device_buffer rather than device_ptr
- PR #1525 Add cudatoolkit conda dependency
- PR #1520 Renamed `src/dataframe` to `src/table` and moved `table.hpp`. Made `types.hpp` to be type declarations only.
- PR #1492 Convert transpose CFFI to Cython
- PR #1495 Convert binary and unary ops CFFI to Cython
- PR #1503 Convert sorting and hashing ops CFFI to Cython
- PR #1522 Use latest release version in update-version CI script
- PR #1533 Remove stale join CFFI, fix memory leaks in join Cython
- PR #1521 Added `row_bitmask` to compute bitmask for rows of a table. Merged `valids_ops.cu` and `bitmask_ops.cu`
- PR #1553 Overload `hash_row` to avoid using intial hash values. Updated `gdf_hash` to select between overloads
- PR #1585 Updated `cudf::table` to maintain own copy of wrapped `gdf_column*`s
- PR #1559 Add `except +` to all Cython function definitions to catch C++ exceptions properly
- PR #1617 `has_nulls` and `column_dtypes` for `cudf::table`
- PR #1590 Remove CFFI from the build / install process entirely
- PR #1536 Convert gpuarrow CFFI to Cython
- PR #1655 Add `Column._pointer` as a way to access underlying `gdf_column*` of a `Column`
- PR #1655 Update readme conda install instructions for cudf version 0.6 and 0.7


## Bug Fixes

- PR #1233 Fix dtypes issue while adding the column to `str` dataframe.
- PR #1254 CSV Reader: fix data type detection for floating-point numbers in scientific notation
- PR #1289 Fix looping over each value instead of each category in concatenation
- PR #1293 Fix Inaccurate error message in join.pyx
- PR #1308 Add atomicCAS overload for `int8_t`, `int16_t`
- PR #1317 Fix catch polymorphic exception by reference in ipc.cu
- PR #1325 Fix dtype of null bitmasks to int8
- PR #1326 Update build documentation to use -DCMAKE_CXX11_ABI=ON
- PR #1334 Add "na_position" argument to CategoricalColumn sort_by_values
- PR #1321 Fix out of bounds warning when checking Bzip2 header
- PR #1359 Add atomicAnd/Or/Xor for integers
- PR #1354 Fix `fillna()` behaviour when replacing values with different dtypes
- PR #1347 Fixed core dump issue while passing dict_dtypes without column names in `cudf.read_csv()`
- PR #1379 Fixed build failure caused due to error: 'col_dtype' may be used uninitialized
- PR #1392 Update cudf Dockerfile and package_versions.sh
- PR #1385 Added INT8 type to `_schema_to_dtype` for use in GpuArrowReader
- PR #1393 Fixed a bug in `gdf_count_nonzero_mask()` for the case of 0 bits to count
- PR #1395 Update CONTRIBUTING to use the environment variable CUDF_HOME
- PR #1416 Fix bug at gdf_quantile_exact and gdf_quantile_appox
- PR #1421 Fix remove creation of series multiple times during `add_column()`
- PR #1405 CSV Reader: Fix memory leaks on read_csv() failure
- PR #1328 Fix CategoricalColumn to_arrow() null mask
- PR #1433 Fix NVStrings/categories includes
- PR #1432 Update NVStrings to 0.7.* to coincide with 0.7 development
- PR #1483 Modify CSV reader to avoid cropping blank quoted characters in non-string fields
- PR #1446 Merge 1275 hotfix from master into branch-0.7
- PR #1447 Fix legacy groupby apply docstring
- PR #1451 Fix hash join estimated result size is not correct
- PR #1454 Fix local build script improperly change directory permissions
- PR #1490 Require Dask 1.1.0+ for `is_dataframe_like` test or skip otherwise.
- PR #1491 Use more specific directories & groups in CODEOWNERS
- PR #1497 Fix Thrust issue on CentOS caused by missing default constructor of host_vector elements
- PR #1498 Add missing include guard to device_atomics.cuh and separated DEVICE_ATOMICS_TEST
- PR #1506 Fix csv-write call to updated NVStrings method
- PR #1510 Added nvstrings `fillna()` function
- PR #1507 Parquet Reader: Default string data to GDF_STRING
- PR #1535 Fix doc issue to ensure correct labelling of cudf.series
- PR #1537 Fix `undefined reference` link error in HashPartitionTest
- PR #1548 Fix ci/local/build.sh README from using an incorrect image example
- PR #1551 CSV Reader: Fix integer column name indexing
- PR #1586 Fix broken `scalar_wrapper::operator==`
- PR #1591 ORC/Parquet Reader: Fix missing import for FileNotFoundError exception
- PR #1573 Parquet Reader: Fix crash due to clash with ORC reader datasource
- PR #1607 Revert change of `column.to_dense_buffer` always return by copy for performance concerns
- PR #1618 ORC reader: fix assert & data output when nrows/skiprows isn't aligned to stripe boundaries
- PR #1631 Fix failure of TYPES_TEST on some gcc-7 based systems.
- PR #1641 CSV Reader: Fix skip_blank_lines behavior with Windows line terminators (\r\n)
- PR #1648 ORC reader: fix non-deterministic output when skiprows is non-zero
- PR #1676 Fix groupby `as_index` behaviour with `MultiIndex`
- PR #1659 Fix bug caused by empty groupbys and multiindex slicing throwing exceptions
- PR #1656 Correct Groupby failure in dask when un-aggregable columns are left in dataframe.
- PR #1689 Fix groupby performance regression
- PR #1694 Add Cython as a runtime dependency since it's required in `setup.py`


# cuDF 0.6.1 (25 Mar 2019)

## Bug Fixes

- PR #1275 Fix CentOS exception in DataFrame.hash_partition from using value "returned" by a void function


# cuDF 0.6.0 (22 Mar 2019)

## New Features

- PR #760 Raise `FileNotFoundError` instead of `GDF_FILE_ERROR` in `read_csv` if the file does not exist
- PR #539 Add Python bindings for replace function
- PR #823 Add Doxygen configuration to enable building HTML documentation for libcudf C/C++ API
- PR #807 CSV Reader: Add byte_range parameter to specify the range in the input file to be read
- PR #857 Add Tail method for Series/DataFrame and update Head method to use iloc
- PR #858 Add series feature hashing support
- PR #871 CSV Reader: Add support for NA values, including user specified strings
- PR #893 Adds PyArrow based parquet readers / writers to Python, fix category dtype handling, fix arrow ingest buffer size issues
- PR #867 CSV Reader: Add support for ignoring blank lines and comment lines
- PR #887 Add Series digitize method
- PR #895 Add Series groupby
- PR #898 Add DataFrame.groupby(level=0) support
- PR #920 Add feather, JSON, HDF5 readers / writers from PyArrow / Pandas
- PR #888 CSV Reader: Add prefix parameter for column names, used when parsing without a header
- PR #913 Add DLPack support: convert between cuDF DataFrame and DLTensor
- PR #939 Add ORC reader from PyArrow
- PR #918 Add Series.groupby(level=0) support
- PR #906 Add binary and comparison ops to DataFrame
- PR #958 Support unary and binary ops on indexes
- PR #964 Add `rename` method to `DataFrame`, `Series`, and `Index`
- PR #985 Add `Series.to_frame` method
- PR #985 Add `drop=` keyword to reset_index method
- PR #994 Remove references to pygdf
- PR #990 Add external series groupby support
- PR #988 Add top-level merge function to cuDF
- PR #992 Add comparison binaryops to DateTime columns
- PR #996 Replace relative path imports with absolute paths in tests
- PR #995 CSV Reader: Add index_col parameter to specify the column name or index to be used as row labels
- PR #1004 Add `from_gpu_matrix` method to DataFrame
- PR #997 Add property index setter
- PR #1007 Replace relative path imports with absolute paths in cudf
- PR #1013 select columns with df.columns
- PR #1016 Rename Series.unique_count() to nunique() to match pandas API
- PR #947 Prefixsum to handle nulls and float types
- PR #1029 Remove rest of relative path imports
- PR #1021 Add filtered selection with assignment for Dataframes
- PR #872 Adding NVCategory support to cudf apis
- PR #1052 Add left/right_index and left/right_on keywords to merge
- PR #1091 Add `indicator=` and `suffixes=` keywords to merge
- PR #1107 Add unsupported keywords to Series.fillna
- PR #1032 Add string support to cuDF python
- PR #1136 Removed `gdf_concat`
- PR #1153 Added function for getting the padded allocation size for valid bitmask
- PR #1148 Add cudf.sqrt for dataframes and Series
- PR #1159 Add Python bindings for libcudf dlpack functions
- PR #1155 Add __array_ufunc__ for DataFrame and Series for sqrt
- PR #1168 to_frame for series accepts a name argument


## Improvements

- PR #1218 Add dask-cudf page to API docs
- PR #892 Add support for heterogeneous types in binary ops with JIT
- PR #730 Improve performance of `gdf_table` constructor
- PR #561 Add Doxygen style comments to Join CUDA functions
- PR #813 unified libcudf API functions by replacing gpu_ with gdf_
- PR #822 Add support for `__cuda_array_interface__` for ingest
- PR #756 Consolidate common helper functions from unordered map and multimap
- PR #753 Improve performance of groupby sum and average, especially for cases with few groups.
- PR #836 Add ingest support for arrow chunked arrays in Column, Series, DataFrame creation
- PR #763 Format doxygen comments for csv_read_arg struct
- PR #532 CSV Reader: Use type dispatcher instead of switch block
- PR #694 Unit test utilities improvements
- PR #878 Add better indexing to Groupby
- PR #554 Add `empty` method and `is_monotonic` attribute to `Index`
- PR #1040 Fixed up Doxygen comment tags
- PR #909 CSV Reader: Avoid host->device->host copy for header row data
- PR #916 Improved unit testing and error checking for `gdf_column_concat`
- PR #941 Replace `numpy` call in `Series.hash_encode` with `numba`
- PR #942 Added increment/decrement operators for wrapper types
- PR #943 Updated `count_nonzero_mask` to return `num_rows` when the mask is null
- PR #952 Added trait to map C++ type to `gdf_dtype`
- PR #966 Updated RMM submodule.
- PR #998 Add IO reader/writer modules to API docs, fix for missing cudf.Series docs
- PR #1017 concatenate along columns for Series and DataFrames
- PR #1002 Support indexing a dataframe with another boolean dataframe
- PR #1018 Better concatenation for Series and Dataframes
- PR #1036 Use Numpydoc style docstrings
- PR #1047 Adding gdf_dtype_extra_info to gdf_column_view_augmented
- PR #1054 Added default ctor to SerialTrieNode to overcome Thrust issue in CentOS7 + CUDA10
- PR #1024 CSV Reader: Add support for hexadecimal integers in integral-type columns
- PR #1033 Update `fillna()` to use libcudf function `gdf_replace_nulls`
- PR #1066 Added inplace assignment for columns and select_dtypes for dataframes
- PR #1026 CSV Reader: Change the meaning and type of the quoting parameter to match Pandas
- PR #1100 Adds `CUDF_EXPECTS` error-checking macro
- PR #1092 Fix select_dtype docstring
- PR #1111 Added cudf::table
- PR #1108 Sorting for datetime columns
- PR #1120 Return a `Series` (not a `Column`) from `Series.cat.set_categories()`
- PR #1128 CSV Reader: The last data row does not need to be line terminated
- PR #1183 Bump Arrow version to 0.12.1
- PR #1208 Default to CXX11_ABI=ON
- PR #1252 Fix NVStrings dependencies for cuda 9.2 and 10.0
- PR #2037 Optimize the existing `gather` and `scatter` routines in `libcudf`

## Bug Fixes

- PR #821 Fix flake8 issues revealed by flake8 update
- PR #808 Resolved renamed `d_columns_valids` variable name
- PR #820 CSV Reader: fix the issue where reader adds additional rows when file uses \r\n as a line terminator
- PR #780 CSV Reader: Fix scientific notation parsing and null values for empty quotes
- PR #815 CSV Reader: Fix data parsing when tabs are present in the input CSV file
- PR #850 Fix bug where left joins where the left df has 0 rows causes a crash
- PR #861 Fix memory leak by preserving the boolean mask index
- PR #875 Handle unnamed indexes in to/from arrow functions
- PR #877 Fix ingest of 1 row arrow tables in from arrow function
- PR #876 Added missing `<type_traits>` include
- PR #889 Deleted test_rmm.py which has now moved to RMM repo
- PR #866 Merge v0.5.1 numpy ABI hotfix into 0.6
- PR #917 value_counts return int type on empty columns
- PR #611 Renamed `gdf_reduce_optimal_output_size()` -> `gdf_reduction_get_intermediate_output_size()`
- PR #923 fix index for negative slicing for cudf dataframe and series
- PR #927 CSV Reader: Fix category GDF_CATEGORY hashes not being computed properly
- PR #921 CSV Reader: Fix parsing errors with delim_whitespace, quotations in the header row, unnamed columns
- PR #933 Fix handling objects of all nulls in series creation
- PR #940 CSV Reader: Fix an issue where the last data row is missing when using byte_range
- PR #945 CSV Reader: Fix incorrect datetime64 when milliseconds or space separator are used
- PR #959 Groupby: Problem with column name lookup
- PR #950 Converting dataframe/recarry with non-contiguous arrays
- PR #963 CSV Reader: Fix another issue with missing data rows when using byte_range
- PR #999 Fix 0 sized kernel launches and empty sort_index exception
- PR #993 Fix dtype in selecting 0 rows from objects
- PR #1009 Fix performance regression in `to_pandas` method on DataFrame
- PR #1008 Remove custom dask communication approach
- PR #1001 CSV Reader: Fix a memory access error when reading a large (>2GB) file with date columns
- PR #1019 Binary Ops: Fix error when one input column has null mask but other doesn't
- PR #1014 CSV Reader: Fix false positives in bool value detection
- PR #1034 CSV Reader: Fix parsing floating point precision and leading zero exponents
- PR #1044 CSV Reader: Fix a segfault when byte range aligns with a page
- PR #1058 Added support for `DataFrame.loc[scalar]`
- PR #1060 Fix column creation with all valid nan values
- PR #1073 CSV Reader: Fix an issue where a column name includes the return character
- PR #1090 Updating Doxygen Comments
- PR #1080 Fix dtypes returned from loc / iloc because of lists
- PR #1102 CSV Reader: Minor fixes and memory usage improvements
- PR #1174: Fix release script typo
- PR #1137 Add prebuild script for CI
- PR #1118 Enhanced the `DataFrame.from_records()` feature
- PR #1129 Fix join performance with index parameter from using numpy array
- PR #1145 Issue with .agg call on multi-column dataframes
- PR #908 Some testing code cleanup
- PR #1167 Fix issue with null_count not being set after inplace fillna()
- PR #1184 Fix iloc performance regression
- PR #1185 Support left_on/right_on and also on=str in merge
- PR #1200 Fix allocating bitmasks with numba instead of rmm in allocate_mask function
- PR #1213 Fix bug with csv reader requesting subset of columns using wrong datatype
- PR #1223 gpuCI: Fix label on rapidsai channel on gpu build scripts
- PR #1242 Add explicit Thrust exec policy to fix NVCATEGORY_TEST segfault on some platforms
- PR #1246 Fix categorical tests that failed due to bad implicit type conversion
- PR #1255 Fix overwriting conda package main label uploads
- PR #1259 Add dlpack includes to pip build


# cuDF 0.5.1 (05 Feb 2019)

## Bug Fixes

- PR #842 Avoid using numpy via cimport to prevent ABI issues in Cython compilation


# cuDF 0.5.0 (28 Jan 2019)

## New Features

- PR #722 Add bzip2 decompression support to `read_csv()`
- PR #693 add ZLIB-based GZIP/ZIP support to `read_csv_strings()`
- PR #411 added null support to gdf_order_by (new API) and cudf_table::sort
- PR #525 Added GitHub Issue templates for bugs, documentation, new features, and questions
- PR #501 CSV Reader: Add support for user-specified decimal point and thousands separator to read_csv_strings()
- PR #455 CSV Reader: Add support for user-specified decimal point and thousands separator to read_csv()
- PR #439 add `DataFrame.drop` method similar to pandas
- PR #356 add `DataFrame.transpose` method and `DataFrame.T` property similar to pandas
- PR #505 CSV Reader: Add support for user-specified boolean values
- PR #350 Implemented Series replace function
- PR #490 Added print_env.sh script to gather relevant environment details when reporting cuDF issues
- PR #474 add ZLIB-based GZIP/ZIP support to `read_csv()`
- PR #547 Added melt similar to `pandas.melt()`
- PR #491 Add CI test script to check for updates to CHANGELOG.md in PRs
- PR #550 Add CI test script to check for style issues in PRs
- PR #558 Add CI scripts for cpu-based conda and gpu-based test builds
- PR #524 Add Boolean Indexing
- PR #564 Update python `sort_values` method to use updated libcudf `gdf_order_by` API
- PR #509 CSV Reader: Input CSV file can now be passed in as a text or a binary buffer
- PR #607 Add `__iter__` and iteritems to DataFrame class
- PR #643 added a new api gdf_replace_nulls that allows a user to replace nulls in a column

## Improvements

- PR #426 Removed sort-based groupby and refactored existing groupby APIs. Also improves C++/CUDA compile time.
- PR #461 Add `CUDF_HOME` variable in README.md to replace relative pathing.
- PR #472 RMM: Created centralized rmm::device_vector alias and rmm::exec_policy
- PR #500 Improved the concurrent hash map class to support partitioned (multi-pass) hash table building.
- PR #454 Improve CSV reader docs and examples
- PR #465 Added templated C++ API for RMM to avoid explicit cast to `void**`
- PR #513 `.gitignore` tweaks
- PR #521 Add `assert_eq` function for testing
- PR #502 Simplify Dockerfile for local dev, eliminate old conda/pip envs
- PR #549 Adds `-rdynamic` compiler flag to nvcc for Debug builds
- PR #472 RMM: Created centralized rmm::device_vector alias and rmm::exec_policy
- PR #577 Added external C++ API for scatter/gather functions
- PR #500 Improved the concurrent hash map class to support partitioned (multi-pass) hash table building
- PR #583 Updated `gdf_size_type` to `int`
- PR #500 Improved the concurrent hash map class to support partitioned (multi-pass) hash table building
- PR #617 Added .dockerignore file. Prevents adding stale cmake cache files to the docker container
- PR #658 Reduced `JOIN_TEST` time by isolating overflow test of hash table size computation
- PR #664 Added Debuging instructions to README
- PR #651 Remove noqa marks in `__init__.py` files
- PR #671 CSV Reader: uncompressed buffer input can be parsed without explicitly specifying compression as None
- PR #684 Make RMM a submodule
- PR #718 Ensure sum, product, min, max methods pandas compatibility on empty datasets
- PR #720 Refactored Index classes to make them more Pandas-like, added CategoricalIndex
- PR #749 Improve to_arrow and from_arrow Pandas compatibility
- PR #766 Remove TravisCI references, remove unused variables from CMake, fix ARROW_VERSION in Cmake
- PR #773 Add build-args back to Dockerfile and handle dependencies based on environment yml file
- PR #781 Move thirdparty submodules to root and symlink in /cpp
- PR #843 Fix broken cudf/python API examples, add new methods to the API index

## Bug Fixes

- PR #569 CSV Reader: Fix days being off-by-one when parsing some dates
- PR #531 CSV Reader: Fix incorrect parsing of quoted numbers
- PR #465 Added templated C++ API for RMM to avoid explicit cast to `void**`
- PR #473 Added missing <random> include
- PR #478 CSV Reader: Add api support for auto column detection, header, mangle_dupe_cols, usecols
- PR #495 Updated README to correct where cffi pytest should be executed
- PR #501 Fix the intermittent segfault caused by the `thousands` and `compression` parameters in the csv reader
- PR #502 Simplify Dockerfile for local dev, eliminate old conda/pip envs
- PR #512 fix bug for `on` parameter in `DataFrame.merge` to allow for None or single column name
- PR #511 Updated python/cudf/bindings/join.pyx to fix cudf merge printing out dtypes
- PR #513 `.gitignore` tweaks
- PR #521 Add `assert_eq` function for testing
- PR #537 Fix CMAKE_CUDA_STANDARD_REQURIED typo in CMakeLists.txt
- PR #447 Fix silent failure in initializing DataFrame from generator
- PR #545 Temporarily disable csv reader thousands test to prevent segfault (test re-enabled in PR #501)
- PR #559 Fix Assertion error while using `applymap` to change the output dtype
- PR #575 Update `print_env.sh` script to better handle missing commands
- PR #612 Prevent an exception from occuring with true division on integer series.
- PR #630 Fix deprecation warning for `pd.core.common.is_categorical_dtype`
- PR #622 Fix Series.append() behaviour when appending values with different numeric dtype
- PR #603 Fix error while creating an empty column using None.
- PR #673 Fix array of strings not being caught in from_pandas
- PR #644 Fix return type and column support of dataframe.quantile()
- PR #634 Fix create `DataFrame.from_pandas()` with numeric column names
- PR #654 Add resolution check for GDF_TIMESTAMP in Join
- PR #648 Enforce one-to-one copy required when using `numba>=0.42.0`
- PR #645 Fix cmake build type handling not setting debug options when CMAKE_BUILD_TYPE=="Debug"
- PR #669 Fix GIL deadlock when launching multiple python threads that make Cython calls
- PR #665 Reworked the hash map to add a way to report the destination partition for a key
- PR #670 CMAKE: Fix env include path taking precedence over libcudf source headers
- PR #674 Check for gdf supported column types
- PR #677 Fix 'gdf_csv_test_Dates' gtest failure due to missing nrows parameter
- PR #604 Fix the parsing errors while reading a csv file using `sep` instead of `delimiter`.
- PR #686 Fix converting nulls to NaT values when converting Series to Pandas/Numpy
- PR #689 CSV Reader: Fix behavior with skiprows+header to match pandas implementation
- PR #691 Fixes Join on empty input DFs
- PR #706 CSV Reader: Fix broken dtype inference when whitespace is in data
- PR #717 CSV reader: fix behavior when parsing a csv file with no data rows
- PR #724 CSV Reader: fix build issue due to parameter type mismatch in a std::max call
- PR #734 Prevents reading undefined memory in gpu_expand_mask_bits numba kernel
- PR #747 CSV Reader: fix an issue where CUDA allocations fail with some large input files
- PR #750 Fix race condition for handling NVStrings in CMake
- PR #719 Fix merge column ordering
- PR #770 Fix issue where RMM submodule pointed to wrong branch and pin other to correct branches
- PR #778 Fix hard coded ABI off setting
- PR #784 Update RMM submodule commit-ish and pip paths
- PR #794 Update `rmm::exec_policy` usage to fix segmentation faults when used as temprory allocator.
- PR #800 Point git submodules to branches of forks instead of exact commits


# cuDF 0.4.0 (05 Dec 2018)

## New Features

- PR #398 add pandas-compatible `DataFrame.shape()` and `Series.shape()`
- PR #394 New documentation feature "10 Minutes to cuDF"
- PR #361 CSV Reader: Add support for strings with delimiters

## Improvements

 - PR #436 Improvements for type_dispatcher and wrapper structs
 - PR #429 Add CHANGELOG.md (this file)
 - PR #266 use faster CUDA-accelerated DataFrame column/Series concatenation.
 - PR #379 new C++ `type_dispatcher` reduces code complexity in supporting many data types.
 - PR #349 Improve performance for creating columns from memoryview objects
 - PR #445 Update reductions to use type_dispatcher. Adds integer types support to sum_of_squares.
 - PR #448 Improve installation instructions in README.md
 - PR #456 Change default CMake build to Release, and added option for disabling compilation of tests

## Bug Fixes

 - PR #444 Fix csv_test CUDA too many resources requested fail.
 - PR #396 added missing output buffer in validity tests for groupbys.
 - PR #408 Dockerfile updates for source reorganization
 - PR #437 Add cffi to Dockerfile conda env, fixes "cannot import name 'librmm'"
 - PR #417 Fix `map_test` failure with CUDA 10
 - PR #414 Fix CMake installation include file paths
 - PR #418 Properly cast string dtypes to programmatic dtypes when instantiating columns
 - PR #427 Fix and tests for Concatenation illegal memory access with nulls


# cuDF 0.3.0 (23 Nov 2018)

## New Features

 - PR #336 CSV Reader string support

## Improvements

 - PR #354 source code refactored for better organization. CMake build system overhaul. Beginning of transition to Cython bindings.
 - PR #290 Add support for typecasting to/from datetime dtype
 - PR #323 Add handling pyarrow boolean arrays in input/out, add tests
 - PR #325 GDF_VALIDITY_UNSUPPORTED now returned for algorithms that don't support non-empty valid bitmasks
 - PR #381 Faster InputTooLarge Join test completes in ms rather than minutes.
 - PR #373 .gitignore improvements
 - PR #367 Doc cleanup & examples for DataFrame methods
 - PR #333 Add Rapids Memory Manager documentation
 - PR #321 Rapids Memory Manager adds file/line location logging and convenience macros
 - PR #334 Implement DataFrame `__copy__` and `__deepcopy__`
 - PR #271 Add NVTX ranges to pygdf
 - PR #311 Document system requirements for conda install

## Bug Fixes

 - PR #337 Retain index on `scale()` function
 - PR #344 Fix test failure due to PyArrow 0.11 Boolean handling
 - PR #364 Remove noexcept from managed_allocator;  CMakeLists fix for NVstrings
 - PR #357 Fix bug that made all series be considered booleans for indexing
 - PR #351 replace conda env configuration for developers
 - PRs #346 #360 Fix CSV reading of negative numbers
 - PR #342 Fix CMake to use conda-installed nvstrings
 - PR #341 Preserve categorical dtype after groupby aggregations
 - PR #315 ReadTheDocs build update to fix missing libcuda.so
 - PR #320 FIX out-of-bounds access error in reductions.cu
 - PR #319 Fix out-of-bounds memory access in libcudf count_valid_bits
 - PR #303 Fix printing empty dataframe


# cuDF 0.2.0 and cuDF 0.1.0

These were initial releases of cuDF based on previously separate pyGDF and libGDF libraries.<|MERGE_RESOLUTION|>--- conflicted
+++ resolved
@@ -71,15 +71,12 @@
 - PR #4143 Renames in-place `cudf::experimental::copy_range` to `cudf::experimental::copy_range_in_place`
 - PR #4136 Add `Index.names` property
 - PR #4144 Release GIL when calling libcudf++ functions
-<<<<<<< HEAD
-- PR #4191 Porting sort.pyx to use new libcudf APIs
-=======
 - PR #4149 Use "type-serialized" for pickled types like Dask
 - PR #4163 Assert Dask CUDA serializers have `Buffer` frames
 - PR #4165 List serializable classes once
 - PR #4177 Use `uint8` type for host array copy of `Buffer`
 - PR #4182 Rename cuDF serialize functions to be more generic
->>>>>>> fe289d33
+- PR #4191 Porting sort.pyx to use new libcudf APIs
 
 ## Bug Fixes
 
