--- conflicted
+++ resolved
@@ -15,11 +15,6 @@
  */
 
 #include <tests/utilities/cudf_test_fixtures.h>
-<<<<<<< HEAD
-#include <cudf.h>
-
-=======
->>>>>>> 612bfdeb
 #include <utilities/type_dispatcher.hpp>
 #include <cudf.h>
 
@@ -47,11 +42,7 @@
   std::vector<gdf_dtype> supported_dtypes{
       GDF_INT8,      GDF_INT16,    GDF_INT32,  GDF_INT64,
       GDF_FLOAT32,   GDF_FLOAT64,  GDF_DATE32, GDF_DATE64,
-<<<<<<< HEAD
-      GDF_TIMESTAMP, GDF_CATEGORY, GDF_BOOL, GDF_STRING_CATEGORY};
-=======
       GDF_TIMESTAMP, GDF_CATEGORY, GDF_STRING_CATEGORY, GDF_BOOL};
->>>>>>> 612bfdeb
 
   // These types are not supported by the type_dispatcher
   std::vector<gdf_dtype> unsupported_dtypes{GDF_invalid, GDF_STRING};
