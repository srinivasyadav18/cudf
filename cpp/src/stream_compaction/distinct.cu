--- conflicted
+++ resolved
@@ -40,7 +40,6 @@
 
 namespace cudf {
 namespace detail {
-<<<<<<< HEAD
 namespace {
 /**
  * @brief Invokes the given `func` with desired the row equality and probing method
@@ -64,15 +63,6 @@
   cudf::experimental::row::equality::self_comparator row_equal,
   Hasher const& d_hash,
   Func&& func)
-=======
-
-rmm::device_uvector<size_type> distinct_indices(table_view const& input,
-                                                duplicate_keep_option keep,
-                                                null_equality nulls_equal,
-                                                nan_equality nans_equal,
-                                                rmm::cuda_stream_view stream,
-                                                rmm::device_async_resource_ref mr)
->>>>>>> 0891c5de
 {
   // Distinguish probing scheme CG sizes between nested and flat types for better performance
   auto const probing_scheme = [&]() {
