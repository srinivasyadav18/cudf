# Copyright (c) 2019-2020, NVIDIA CORPORATION.
import numpy as np
import pandas as pd
import pytest
from hypothesis import given, settings, strategies as st

import cudf
from cudf.tests import utils

repr_categories = utils.NUMERIC_TYPES + ["str", "category", "datetime64[ns]"]


@pytest.mark.parametrize("dtype", repr_categories)
@pytest.mark.parametrize("nrows", [0, 5, 10])
def test_null_series(nrows, dtype):
    size = 5
    mask = utils.random_bitmask(size)
    data = cudf.Series(np.random.randint(1, 9, size))
    column = data.set_mask(mask)
    sr = cudf.Series(column).astype(dtype)
    ps = sr.to_pandas()
    pd.options.display.max_rows = int(nrows)
    psrepr = ps.__repr__()
    psrepr = psrepr.replace("NaN", "<NA>")
    psrepr = psrepr.replace("NaT", "<NA>")
    psrepr = psrepr.replace("None", "<NA>")
    if (
        dtype.startswith("int")
        or dtype.startswith("uint")
        or dtype.startswith("long")
    ):
        psrepr = psrepr.replace(
            str(sr._column.default_na_value()) + "\n", "<NA>\n"
        )

    print(psrepr)
    print(sr)
    assert psrepr.split() == sr.__repr__().split()


dtype_categories = [
    "float32",
    "float64",
    "datetime64[ns]",
    "str",
    "category",
]


@pytest.mark.parametrize("ncols", [1, 2, 3, 4, 5, 10])
def test_null_dataframe(ncols):
    size = 20
    gdf = cudf.DataFrame()
    for idx, dtype in enumerate(dtype_categories):
        mask = utils.random_bitmask(size)
        data = cudf.Series(np.random.randint(0, 128, size))
        column = data.set_mask(mask)
        sr = cudf.Series(column).astype(dtype)
        gdf[dtype] = sr
    pdf = gdf.to_pandas()
    pd.options.display.max_columns = int(ncols)
    pdfrepr = pdf.__repr__()
    pdfrepr = pdfrepr.replace("NaN", "<NA>")
    pdfrepr = pdfrepr.replace("NaT", "<NA>")
    pdfrepr = pdfrepr.replace("None", "<NA>")
    print(pdf)
    print(gdf)
    assert pdfrepr.split() == gdf.__repr__().split()


@pytest.mark.parametrize("dtype", repr_categories)
@pytest.mark.parametrize("nrows", [0, 1, 2, 9, 10, 11, 19, 20, 21])
def test_full_series(nrows, dtype):
    size = 20
    ps = pd.Series(np.random.randint(0, 100, size)).astype(dtype)
    sr = cudf.from_pandas(ps)
    pd.options.display.max_rows = int(nrows)
    assert ps.__repr__() == sr.__repr__()


@pytest.mark.parametrize("dtype", repr_categories)
@pytest.mark.parametrize("nrows", [0, 1, 2, 9, 20 / 2, 11, 20 - 1, 20, 20 + 1])
@pytest.mark.parametrize("ncols", [0, 1, 2, 9, 20 / 2, 11, 20 - 1, 20, 20 + 1])
def test_full_dataframe_20(dtype, nrows, ncols):
    size = 20
    pdf = pd.DataFrame(
        {idx: np.random.randint(0, 100, size) for idx in range(size)}
    ).astype(dtype)
    gdf = cudf.from_pandas(pdf)

    ncols, nrows = gdf._repr_pandas025_formatting(ncols, nrows, dtype)
    pd.options.display.max_rows = int(nrows)
    pd.options.display.max_columns = int(ncols)

    assert pdf.__repr__() == gdf.__repr__()
    assert pdf._repr_html_() == gdf._repr_html_()
    assert pdf._repr_latex_() == gdf._repr_latex_()


@pytest.mark.parametrize("dtype", repr_categories)
@pytest.mark.parametrize("nrows", [9, 21 / 2, 11, 21 - 1])
@pytest.mark.parametrize("ncols", [9, 21 / 2, 11, 21 - 1])
def test_full_dataframe_21(dtype, nrows, ncols):
    size = 21
    pdf = pd.DataFrame(
        {idx: np.random.randint(0, 100, size) for idx in range(size)}
    ).astype(dtype)
    gdf = cudf.from_pandas(pdf)

    pd.options.display.max_rows = int(nrows)
    pd.options.display.max_columns = int(ncols)
    assert pdf.__repr__() == gdf.__repr__()


@given(
    st.lists(
        st.integers(-9223372036854775808, 9223372036854775807),
        min_size=1,
        max_size=10000,
    )
)
@settings(deadline=None)
def test_integer_dataframe(x):
    gdf = cudf.DataFrame({"x": x})
    pdf = gdf.to_pandas()
    pd.options.display.max_columns = 1
    assert gdf.__repr__() == pdf.__repr__()
    assert gdf.T.__repr__() == pdf.T.__repr__()


@given(
    st.lists(
        st.integers(-9223372036854775808, 9223372036854775807), max_size=10000
    )
)
@settings(deadline=None)
def test_integer_series(x):
    sr = cudf.Series(x)
    ps = pd.Series(x)
    print(sr)
    print(ps)
    assert sr.__repr__() == ps.__repr__()


@given(st.lists(st.floats()))
@settings(deadline=None)
def test_float_dataframe(x):
    gdf = cudf.DataFrame({"x": cudf.Series(x, nan_as_null=False)})
    pdf = gdf.to_pandas()
    assert gdf.__repr__() == pdf.__repr__()


@given(st.lists(st.floats()))
@settings(deadline=None)
def test_float_series(x):
    sr = cudf.Series(x, nan_as_null=False)
    ps = pd.Series(x)
    assert sr.__repr__() == ps.__repr__()


@pytest.fixture
def mixed_pdf():
    pdf = pd.DataFrame()
    pdf["Integer"] = np.array([2345, 11987, 9027, 9027])
    pdf["Date"] = np.array(
        ["18/04/1995", "14/07/1994", "07/06/2006", "16/09/2005"]
    )
    pdf["Float"] = np.array([9.001, 8.343, 6, 2.781])
    pdf["Integer2"] = np.array([2345, 106, 2088, 789277])
    pdf["Category"] = np.array(["M", "F", "F", "F"])
    pdf["String"] = np.array(["Alpha", "Beta", "Gamma", "Delta"])
    pdf["Boolean"] = np.array([True, False, True, False])
    return pdf


@pytest.fixture
def mixed_gdf(mixed_pdf):
    return cudf.from_pandas(mixed_pdf)


def test_mixed_dataframe(mixed_pdf, mixed_gdf):
    assert mixed_gdf.__repr__() == mixed_pdf.__repr__()


def test_mixed_series(mixed_pdf, mixed_gdf):
    for col in mixed_gdf.columns:
        assert mixed_gdf[col].__repr__() == mixed_pdf[col].__repr__()


def test_MI():
    gdf = cudf.DataFrame(
        {
            "a": np.random.randint(0, 4, 10),
            "b": np.random.randint(0, 4, 10),
            "c": np.random.randint(0, 4, 10),
        }
    )
    levels = [["a", "b", "c", "d"], ["w", "x", "y", "z"], ["m", "n"]]
    codes = cudf.DataFrame(
        {
            "a": [0, 0, 0, 0, 1, 1, 2, 2, 3, 3],
            "b": [0, 1, 2, 3, 0, 1, 2, 3, 0, 1],
            "c": [0, 1, 0, 1, 0, 1, 0, 1, 0, 1],
        }
    )
    pd.options.display.max_rows = 999
    pd.options.display.max_columns = 0
    gdf = gdf.set_index(cudf.MultiIndex(levels=levels, codes=codes))
    pdf = gdf.to_pandas()
    gdfT = gdf.T
    pdfT = pdf.T
    assert gdf.__repr__() == pdf.__repr__()
    assert gdfT.__repr__() == pdfT.__repr__()


@pytest.mark.parametrize("nrows", [0, 1, 3, 5, 10])
@pytest.mark.parametrize("ncols", [0, 1, 2, 3])
def test_groupby_MI(nrows, ncols):
    gdf = cudf.DataFrame(
        {"a": np.arange(10), "b": np.arange(10), "c": np.arange(10)}
    )
    pdf = gdf.to_pandas()
    gdg = gdf.groupby(["a", "b"]).count()
    pdg = pdf.groupby(["a", "b"]).count()
    pd.options.display.max_rows = nrows
    pd.options.display.max_columns = ncols
    assert gdg.__repr__() == pdg.__repr__()
    assert gdg.T.__repr__() == pdg.T.__repr__()


@pytest.mark.parametrize("dtype", utils.NUMERIC_TYPES)
@pytest.mark.parametrize("length", [0, 1, 10, 100, 1000])
def test_generic_index(length, dtype):
    psr = pd.Series(
        range(length),
        index=np.random.randint(0, high=100, size=length).astype(dtype),
    )
    gsr = cudf.Series.from_pandas(psr)

    assert psr.index.__repr__() == gsr.index.__repr__()


@pytest.mark.parametrize(
<<<<<<< HEAD
    "gdf",
    [
        cudf.DataFrame({"a": range(10000)}),
        cudf.DataFrame({"a": range(10000), "b": range(10000)}),
        cudf.DataFrame({"a": range(20), "b": range(20)}),
        cudf.DataFrame(
            {
                "a": range(20),
                "b": range(20),
                "c": ["abc", "def", "xyz", "def", "pqr"] * 4,
            }
        ),
        cudf.DataFrame(index=[1, 2, 3]),
        cudf.DataFrame(index=range(10000)),
        cudf.DataFrame(columns=["a", "b", "c", "d"]),
        cudf.DataFrame(columns=["a"], index=range(10000)),
        cudf.DataFrame(columns=["a", "col2", "...col n"], index=range(10000)),
        cudf.DataFrame(index=cudf.Series(range(10000)).astype("str")),
        cudf.DataFrame(
            columns=["a", "b", "c", "d"],
            index=cudf.Series(range(10000)).astype("str"),
        ),
    ],
)
@pytest.mark.parametrize(
    "slice",
    [
        slice(2500, 5000),
        slice(2500, 2501),
        slice(5000),
        slice(1, 10),
        slice(10, 20),
        slice(15, 2400),
    ],
)
@pytest.mark.parametrize("max_seq_items", [1, 10, 60, 10000, None])
@pytest.mark.parametrize("max_rows", [1, 10, 60, 10000, None])
def test_dataframe_sliced(gdf, slice, max_seq_items, max_rows):
    pd.options.display.max_seq_items = max_seq_items
    pd.options.display.max_rows = max_rows
    pdf = gdf.to_pandas()

    sliced_gdf = gdf[slice]
    sliced_pdf = pdf[slice]

    expected_repr = sliced_pdf.__repr__()
    actual_repr = sliced_gdf.__repr__()

    assert expected_repr == actual_repr
=======
    "index,expected_repr",
    [
        (
            cudf.Index([1, 2, 3, None]),
            "Int64Index([1, 2, 3, <NA>], dtype='int64')",
        ),
        (
            cudf.Index([None, 2.2, 3.324342, None]),
            "Float64Index([<NA>, 2.2, 3.324342, <NA>], dtype='float64')",
        ),
        (
            cudf.Index([None, None, None], name="hello"),
            "Float64Index([<NA>, <NA>, <NA>], dtype='float64', name='hello')",
        ),
        (
            cudf.Index([None], name="hello"),
            "Float64Index([<NA>], dtype='float64', name='hello')",
        ),
        (
            cudf.Index([None], dtype="int8", name="hello"),
            "Int8Index([<NA>], dtype='int8', name='hello')",
        ),
        (
            cudf.Index([None] * 50, dtype="object"),
            "StringIndex([None None None None None None None None "
            "None None None None None None\n None None None None None None "
            "None None None None None None None None\n None None None None "
            "None None None None None None None None None None\n None None "
            "None None None None None None], dtype='object')",
        ),
        (
            cudf.Index([None] * 20, dtype="uint32"),
            "UInt32Index([<NA>, <NA>, <NA>, <NA>, <NA>, <NA>, <NA>, <NA>, "
            "<NA>,\n       <NA>, <NA>, <NA>, <NA>, <NA>, <NA>, <NA>, <NA>, "
            "<NA>,\n       <NA>, <NA>],\n      dtype='uint32')",
        ),
        (
            cudf.Index(
                [None, 111, 22, 33, None, 23, 34, 2343, None], dtype="int16"
            ),
            "Int16Index([<NA>, 111, 22, 33, <NA>, 23, 34, 2343, <NA>], "
            "dtype='int16')",
        ),
        (
            cudf.Index([1, 2, 3, None], dtype="category"),
            "CategoricalIndex([1, 2, 3, <NA>], categories=[1, 2, 3], "
            "ordered=False, dtype='category')",
        ),
        (
            cudf.Index([None, None], dtype="category"),
            "CategoricalIndex([<NA>, <NA>], categories=[], ordered=False, "
            "dtype='category')",
        ),
        (
            cudf.Index(np.array([10, 20, 30, None], dtype="datetime64[ns]")),
            "DatetimeIndex([1970-01-01 00:00:00.000000010, "
            "1970-01-01 00:00:00.000000020,"
            "\n       1970-01-01 00:00:00.000000030, <NA>],\n      "
            "dtype='datetime64[ns]')",
        ),
        (
            cudf.Index(np.array([10, 20, 30, None], dtype="datetime64[s]")),
            "DatetimeIndex([1970-01-01 00:00:10, "
            "1970-01-01 00:00:20, 1970-01-01 00:00:30,\n"
            "       <NA>],\n      dtype='datetime64[s]')",
        ),
        (
            cudf.Index(np.array([10, 20, 30, None], dtype="datetime64[us]")),
            "DatetimeIndex([1970-01-01 00:00:00.000010, "
            "1970-01-01 00:00:00.000020,\n       "
            "1970-01-01 00:00:00.000030, <NA>],\n      "
            "dtype='datetime64[us]')",
        ),
        (
            cudf.Index(np.array([10, 20, 30, None], dtype="datetime64[ms]")),
            "DatetimeIndex([1970-01-01 00:00:00.010, "
            "1970-01-01 00:00:00.020,\n       "
            "1970-01-01 00:00:00.030, <NA>],\n      "
            "dtype='datetime64[ms]')",
        ),
        (
            cudf.Index(np.array([None] * 10, dtype="datetime64[ms]")),
            "DatetimeIndex([<NA>, <NA>, <NA>, <NA>, <NA>, <NA>, <NA>, <NA>, "
            "<NA>,\n       <NA>],\n      dtype='datetime64[ms]')",
        ),
    ],
)
def test_generic_index_null(index, expected_repr):

    actual_repr = index.__repr__()

    assert expected_repr == actual_repr


@pytest.mark.parametrize(
    "df,pandas_special_case",
    [
        (pd.DataFrame({"a": [1, 2, 3]}, index=[10, 20, None]), False),
        (
            pd.DataFrame(
                {
                    "a": [1, None, 3],
                    "string_col": ["hello", "world", "rapids"],
                },
                index=[None, "a", "b"],
            ),
            True,
        ),
        (pd.DataFrame([], index=[None, "a", "b"]), False),
        (pd.DataFrame({"aa": [None, None]}, index=[None, None]), False),
        (pd.DataFrame({"aa": [1, 2, 3]}, index=[None, None, None]), False),
        (
            pd.DataFrame(
                {"aa": [None, 2, 3]},
                index=np.array([1, None, None], dtype="datetime64[ns]"),
            ),
            False,
        ),
        (
            pd.DataFrame(
                {"aa": [None, 2, 3]},
                index=np.array([100, None, None], dtype="datetime64[ns]"),
            ),
            False,
        ),
        (
            pd.DataFrame(
                {"aa": [None, None, None]},
                index=np.array([None, None, None], dtype="datetime64[ns]"),
            ),
            False,
        ),
        (
            pd.DataFrame(
                {"aa": [1, None, 3]},
                index=np.array([10, 15, None], dtype="datetime64[ns]"),
            ),
            False,
        ),
        (
            pd.DataFrame(
                {"a": [1, 2, None], "v": [10, None, 22], "p": [100, 200, 300]}
            ).set_index(["a", "v"]),
            False,
        ),
        (
            pd.DataFrame(
                {
                    "a": [1, 2, None],
                    "v": ["n", "c", "a"],
                    "p": [None, None, None],
                }
            ).set_index(["a", "v"]),
            False,
        ),
        (
            pd.DataFrame(
                {
                    "a": np.array([1, None, None], dtype="datetime64[ns]"),
                    "v": ["n", "c", "a"],
                    "p": [None, None, None],
                }
            ).set_index(["a", "v"]),
            False,
        ),
    ],
)
def test_dataframe_null_index_repr(df, pandas_special_case):
    pdf = df
    gdf = cudf.from_pandas(pdf)

    expected_repr = (
        pdf.__repr__()
        .replace("NaN", "<NA>")
        .replace("NaT", "<NA>")
        .replace("None", "<NA>")
    )
    actual_repr = gdf.__repr__()

    if pandas_special_case:
        # Pandas inconsistently print StringIndex null values
        # as `None` at some places and `NaN` at few other places
        # Whereas cudf is consistent with strings `null` values
        # to be printed as `None` everywhere.
        actual_repr = gdf.__repr__().replace("None", "<NA>")

    assert expected_repr.split() == actual_repr.split()


@pytest.mark.parametrize(
    "sr,pandas_special_case",
    [
        (pd.Series([1, 2, 3], index=[10, 20, None]), False),
        (pd.Series([1, None, 3], name="a", index=[None, "a", "b"]), True),
        (pd.Series(None, index=[None, "a", "b"], dtype="float"), True),
        (pd.Series([None, None], name="aa", index=[None, None]), False),
        (pd.Series([1, 2, 3], index=[None, None, None]), False),
        (
            pd.Series(
                [None, 2, 3],
                index=np.array([1, None, None], dtype="datetime64[ns]"),
            ),
            False,
        ),
        (
            pd.Series(
                [None, None, None],
                index=np.array([None, None, None], dtype="datetime64[ns]"),
            ),
            False,
        ),
        (
            pd.Series(
                [1, None, 3],
                index=np.array([10, 15, None], dtype="datetime64[ns]"),
            ),
            False,
        ),
        (
            pd.DataFrame(
                {"a": [1, 2, None], "v": [10, None, 22], "p": [100, 200, 300]}
            ).set_index(["a", "v"])["p"],
            False,
        ),
        (
            pd.DataFrame(
                {
                    "a": [1, 2, None],
                    "v": ["n", "c", "a"],
                    "p": [None, None, None],
                }
            ).set_index(["a", "v"])["p"],
            False,
        ),
        (
            pd.DataFrame(
                {
                    "a": np.array([1, None, None], dtype="datetime64[ns]"),
                    "v": ["n", "c", "a"],
                    "p": [None, None, None],
                }
            ).set_index(["a", "v"])["p"],
            False,
        ),
    ],
)
def test_series_null_index_repr(sr, pandas_special_case):
    psr = sr
    gsr = cudf.from_pandas(psr)

    expected_repr = (
        psr.__repr__()
        .replace("NaN", "<NA>")
        .replace("NaT", "<NA>")
        .replace("None", "<NA>")
    )
    actual_repr = gsr.__repr__()

    if pandas_special_case:
        # Pandas inconsistently print StringIndex null values
        # as `None` at some places and `NaN` at few other places
        # Whereas cudf is consistent with strings `null` values
        # to be printed as `None` everywhere.
        actual_repr = gsr.__repr__().replace("None", "<NA>")
    assert expected_repr.split() == actual_repr.split()
>>>>>>> 6857a43c
<|MERGE_RESOLUTION|>--- conflicted
+++ resolved
@@ -241,7 +241,6 @@
 
 
 @pytest.mark.parametrize(
-<<<<<<< HEAD
     "gdf",
     [
         cudf.DataFrame({"a": range(10000)}),
@@ -287,11 +286,15 @@
     sliced_gdf = gdf[slice]
     sliced_pdf = pdf[slice]
 
-    expected_repr = sliced_pdf.__repr__()
+    expected_repr = sliced_pdf.__repr__().replace("None", "<NA>")
     actual_repr = sliced_gdf.__repr__()
 
     assert expected_repr == actual_repr
-=======
+    pd.reset_option("display.max_rows")
+    pd.reset_option("display.max_seq_items")
+
+
+@pytest.mark.parametrize(
     "index,expected_repr",
     [
         (
@@ -556,5 +559,4 @@
         # Whereas cudf is consistent with strings `null` values
         # to be printed as `None` everywhere.
         actual_repr = gsr.__repr__().replace("None", "<NA>")
-    assert expected_repr.split() == actual_repr.split()
->>>>>>> 6857a43c
+    assert expected_repr.split() == actual_repr.split()