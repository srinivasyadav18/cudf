--- conflicted
+++ resolved
@@ -1488,13 +1488,9 @@
             **kwargs,
         )
 
-<<<<<<< HEAD
-    def median(self, axis=None, skipna=True, numeric_only=None, **kwargs):
-=======
     def median(
         self, axis=no_default, skipna=True, numeric_only=None, **kwargs
     ):
->>>>>>> 949f1719
         """
         Return the median of the values for the requested axis.
 
@@ -4114,7 +4110,6 @@
                 "The 'axis' keyword in is "
                 "deprecated and will be removed in a future version. ",
                 FutureWarning,
-<<<<<<< HEAD
             )
             raise NotImplementedError("axis is currently not supported.")
         if convention != "start":
@@ -4123,16 +4118,6 @@
                 "deprecated and will be removed in a future version. ",
                 FutureWarning,
             )
-=======
-            )
-            raise NotImplementedError("axis is currently not supported.")
-        if convention != "start":
-            warnings.warn(
-                "The 'convention' keyword in is "
-                "deprecated and will be removed in a future version. ",
-                FutureWarning,
-            )
->>>>>>> 949f1719
             raise NotImplementedError("convention is currently not supported.")
         if origin != "start_day":
             raise NotImplementedError("origin is currently not supported.")
