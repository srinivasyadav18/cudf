/*
 * Copyright (c) 2019, NVIDIA CORPORATION.
 *
 * Licensed under the Apache License, Version 2.0 (the "License");
 * you may not use this file except in compliance with the License.
 * You may obtain a copy of the License at
 *
 *     http://www.apache.org/licenses/LICENSE-2.0
 *
 * Unless required by applicable law or agreed to in writing, software
 * distributed under the License is distributed on an "AS IS" BASIS,
 * WITHOUT WARRANTIES OR CONDITIONS OF ANY KIND, either express or implied.
 * See the License for the specific language governing permissions and
 * limitations under the License.
 */

#ifndef TABLE_HPP
#define TABLE_HPP

#include <cudf.h>
#include <cassert>
#include <types.hpp>

#include <vector>

// Forward declaration
typedef struct CUstream_st* cudaStream_t;

namespace cudf {

/**
 * @brief A wrapper for a set of gdf_columns of equal number of rows.
 *
 */
struct table {
  /**---------------------------------------------------------------------------*
   * @brief Constructs a table object from an array of `gdf_column`s
   *
   * @param cols The array of columns wrapped by the table
   * @param num_cols  The number of columns in the array
   *---------------------------------------------------------------------------**/
  table(gdf_column* cols[], gdf_size_type num_cols);

  /**---------------------------------------------------------------------------*
   * @brief Allocates and constructs a set of `gdf_column`s.
   *
   * Allocates an array of `gdf_column`s of the specified size and type.
   *
   * @note It is the caller's responsibility to free the array of gdf_columns
   *and their associated device memory.
   *
   * @note Does not support `GDF_TIMESTAMP` columns as this would require
   * passing in additional timestamp resolution information.
   *
   * @param[in] num_rows The size of each gdf_column
   * @param[in] dtypes The type of each column
   * @param[in] allocate_bitmasks If `true`, each column will be allocated an
   * appropriately sized bitmask
   *---------------------------------------------------------------------------**/
  table(gdf_size_type num_rows, std::vector<gdf_dtype> const& dtypes,
        bool allocate_bitmasks = false, bool all_valid = false,
        cudaStream_t stream = 0);

  table() = default;

  /**---------------------------------------------------------------------------*
   * @brief Returns const pointer to const of the first `gdf_column` in the
   * table.
   *
   *---------------------------------------------------------------------------**/
  gdf_column const* const* begin() const { return &(*_columns.begin()); }

  /**---------------------------------------------------------------------------*
   * @brief Returns pointer to the first `gdf_column` in the table.
   *
   *---------------------------------------------------------------------------**/
  gdf_column** begin() { return &(*_columns.begin()); }

  /**---------------------------------------------------------------------------*
   * @brief Returns const pointer to const of one past the last `gdf_column` in
   * the table
   *
   *---------------------------------------------------------------------------**/
  gdf_column const* const* end() const { return &(*_columns.end()); }

  /**---------------------------------------------------------------------------*
   * @brief Returns pointer to one past the last `gdf_column` in the table
   *
   *---------------------------------------------------------------------------**/
  gdf_column** end() { return &(*_columns.end()); }

  /**---------------------------------------------------------------------------*
   * @brief Returns pointer to the column specified by an index.
   *
   * @param index The index of the desired column
   * @return gdf_column* Pointer to the column at `index`
   *---------------------------------------------------------------------------**/
  gdf_column* get_column(gdf_index_type index) {
    assert(index < _columns.size());
    return _columns[index];
  }

  /**---------------------------------------------------------------------------*
   * @brief Returns pointer const of the column specified by an index.
   *
   * @param index The index of the desired column
   * @return gdf_column* Pointer to the column at `index`
   *---------------------------------------------------------------------------**/
  gdf_column const* get_column(gdf_index_type index) const {
    assert(index < _columns.size());
    return _columns[index];
  }

  /**---------------------------------------------------------------------------*
   * @brief Returns the number of _columns in the table
   *
   *---------------------------------------------------------------------------**/
  gdf_size_type num_columns() const { return _columns.size(); }

  /**---------------------------------------------------------------------------*
   * @brief Returns the number of rows in the table
   *
   *---------------------------------------------------------------------------**/
  gdf_size_type num_rows() const { return _num_rows; }

 private:

  std::vector<gdf_column*> _columns;  ///< Pointers to the wrapped columns
  gdf_size_type _num_rows{0};         ///< The number of elements in each column
};

<<<<<<< HEAD
std::vector<gdf_dtype> inline column_dtypes(cudf::table const& table) {
  std::vector<gdf_dtype> dtypes(table.num_columns());

  std::transform(table.begin(), table.end(), dtypes.begin(),
                 [](gdf_column const* col) { return col->dtype; });
  return dtypes;
}

/**---------------------------------------------------------------------------*
 * @brief Indicates if a table contains any null values.
 * 
 * @param table The table to check for null values
 * @return true If the table contains one or more null values
 * @return false If the table contains zero null values
*---------------------------------------------------------------------------**/
bool inline have_nulls(cudf::table const& table) {
  return std::any_of(table.begin(), table.end(), [](gdf_column const* col) {
    return (nullptr != col->valid) and (col->null_count > 0);
  });
}
=======
/**---------------------------------------------------------------------------*
 * @brief Returns vector of the dtypes of the columns in a table
 *
 * @param table The table to get the column dtypes from
 * @return std::vector<gdf_dtype>
 *---------------------------------------------------------------------------**/
std::vector<gdf_dtype> column_dtypes(cudf::table const& table);

/**---------------------------------------------------------------------------*
 * @brief Indicates if a table contains any null values.
 *
 * @param table The table to check for null values
 * @return true If the table contains one or more null values
 * @return false If the table contains zero null values
 *---------------------------------------------------------------------------**/
bool has_nulls(cudf::table const& table);
>>>>>>> 7cb7142d

}  // namespace cudf

#endif<|MERGE_RESOLUTION|>--- conflicted
+++ resolved
@@ -129,28 +129,6 @@
   gdf_size_type _num_rows{0};         ///< The number of elements in each column
 };
 
-<<<<<<< HEAD
-std::vector<gdf_dtype> inline column_dtypes(cudf::table const& table) {
-  std::vector<gdf_dtype> dtypes(table.num_columns());
-
-  std::transform(table.begin(), table.end(), dtypes.begin(),
-                 [](gdf_column const* col) { return col->dtype; });
-  return dtypes;
-}
-
-/**---------------------------------------------------------------------------*
- * @brief Indicates if a table contains any null values.
- * 
- * @param table The table to check for null values
- * @return true If the table contains one or more null values
- * @return false If the table contains zero null values
-*---------------------------------------------------------------------------**/
-bool inline have_nulls(cudf::table const& table) {
-  return std::any_of(table.begin(), table.end(), [](gdf_column const* col) {
-    return (nullptr != col->valid) and (col->null_count > 0);
-  });
-}
-=======
 /**---------------------------------------------------------------------------*
  * @brief Returns vector of the dtypes of the columns in a table
  *
@@ -167,7 +145,7 @@
  * @return false If the table contains zero null values
  *---------------------------------------------------------------------------**/
 bool has_nulls(cudf::table const& table);
->>>>>>> 7cb7142d
+
 
 }  // namespace cudf
 
