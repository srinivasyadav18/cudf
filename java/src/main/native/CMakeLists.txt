--- conflicted
+++ resolved
@@ -28,11 +28,7 @@
 
 project(
   CUDF_JNI
-<<<<<<< HEAD
-  VERSION 22.12.01
-=======
   VERSION 23.02.00
->>>>>>> 3b2682f0
   LANGUAGES C CXX CUDA
 )
 
