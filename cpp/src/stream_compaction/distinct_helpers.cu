--- conflicted
+++ resolved
@@ -16,13 +16,6 @@
 
 #include "distinct_helpers.hpp"
 
-<<<<<<< HEAD
-=======
-#include <cudf/detail/hash_reduce_by_row.cuh>
-
-#include <rmm/resource_ref.hpp>
-
->>>>>>> 0891c5de
 namespace cudf::detail {
 
 namespace {
