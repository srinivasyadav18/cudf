# Copyright (c) 2018, NVIDIA CORPORATION.
import operator
import pickle
import warnings
from numbers import Number

import cupy
import numpy as np
import pandas as pd
from pandas.api.types import is_dict_like

import rmm

import cudf
import cudf._lib as libcudf
from cudf.core.buffer import Buffer
from cudf.core.column import ColumnBase, DatetimeColumn, column
from cudf.core.column_accessor import ColumnAccessor
from cudf.core.frame import Frame
from cudf.core.index import Index, RangeIndex, as_index
from cudf.core.indexing import _SeriesIlocIndexer, _SeriesLocIndexer
from cudf.core.window import Rolling
from cudf.utils import cudautils, ioutils, utils
from cudf.utils.docutils import copy_docstring
from cudf.utils.dtypes import (
    is_categorical_dtype,
    is_datetime_dtype,
    is_list_like,
    is_scalar,
    min_scalar_type,
    to_cudf_compatible_scalar,
)


class Series(Frame):
    """
    Data and null-masks.

    ``Series`` objects are used as columns of ``DataFrame``.
    """

    @property
    def _constructor(self):
        return Series

    @property
    def _constructor_sliced(self):
        raise NotImplementedError(
            "_constructor_sliced not supported for Series!"
        )

    @property
    def _constructor_expanddim(self):
        from cudf import DataFrame

        return DataFrame

    @classmethod
    def from_categorical(cls, categorical, codes=None):
        """Creates from a pandas.Categorical

        If ``codes`` is defined, use it instead of ``categorical.codes``
        """
        from cudf.core.column.categorical import pandas_categorical_as_column

        col = pandas_categorical_as_column(categorical, codes=codes)
        return Series(data=col)

    @classmethod
    def from_masked_array(cls, data, mask, null_count=None):
        """Create a Series with null-mask.
        This is equivalent to:

            Series(data).set_mask(mask, null_count=null_count)

        Parameters
        ----------
        data : 1D array-like
            The values.  Null values must not be skipped.  They can appear
            as garbage values.
        mask : 1D array-like of numpy.uint8
            The null-mask.  Valid values are marked as ``1``; otherwise ``0``.
            The mask bit given the data index ``idx`` is computed as::

                (mask[idx // 8] >> (idx % 8)) & 1
        null_count : int, optional
            The number of null values.
            If None, it is calculated automatically.
        """
        mask = Buffer(mask)
        col = column.as_column(data).set_mask(mask)
        return cls(data=col)

    def __init__(
        self, data=None, index=None, name=None, nan_as_null=True, dtype=None
    ):
        if isinstance(data, pd.Series):
            if name is None:
                name = data.name
            if isinstance(data.index, pd.MultiIndex):
                import cudf

                index = cudf.from_pandas(data.index)
            else:
                index = as_index(data.index)
        elif isinstance(data, pd.Index):
            name = data.name
            data = data.values
        elif isinstance(data, Index):
            name = data.name
            data = data._values
            if dtype is not None:
                data = data.astype(dtype)
        elif isinstance(data, ColumnAccessor):
            name, data = data.names[0], data.columns[0]

        if isinstance(data, Series):
            index = data._index if index is None else index
            if name is None:
                name = data.name
            data = data._column
            if dtype is not None:
                data = data.astype(dtype)

        if data is None:
            data = {}

        if not isinstance(data, column.ColumnBase):
            data = column.as_column(data, nan_as_null=nan_as_null, dtype=dtype)

        if index is not None and not isinstance(index, Index):
            index = as_index(index)

        assert isinstance(data, column.ColumnBase)

        super().__init__({name: data})
        self._index = RangeIndex(len(data)) if index is None else index

    @classmethod
    def _from_table(cls, table):
        name = next(iter(table._data.keys()))
<<<<<<< HEAD
        data = next(iter(table._data.values()))
        if table._index is None:
            index = None
        else:
            index=Index._from_table(table._index)
        return cls(data=data, index=index, name=name)
=======
        data = next(iter(table._data.columns))
        return cls(data=data, index=Index._from_table(table._index), name=name)
>>>>>>> 8e1f4a7b

    @property
    def _column(self):
        return self._data[self.name]

    @_column.setter
    def _column(self, value):
        self._data[self.name] = value

    def __contains__(self, item):
        return item in self._index

    @classmethod
    def from_pandas(cls, s, nan_as_null=True):
        return cls(s, nan_as_null=nan_as_null)

    @property
    def values(self):

        if is_categorical_dtype(self.dtype) or np.issubdtype(
            self.dtype, np.dtype("object")
        ):
            raise TypeError("Data must be numeric")

        if len(self) == 0:
            return cupy.asarray([], dtype=self.dtype)

        if self.has_nulls:
            raise ValueError("Column must have no nulls.")

        return cupy.asarray(self._column.data_array_view)

    @property
    def values_host(self):
        if self.dtype == np.dtype("object"):
            return np.array(
                self._column.data_array_view.to_host(), dtype="object"
            )
        elif is_categorical_dtype(self.dtype):
            return self._column.to_pandas().values
        else:
            return self._column.data_array_view.copy_to_host()

    @classmethod
    def from_arrow(cls, s):
        return cls(s)

    def serialize(self):
        header = {}
        frames = []
        header["index"], index_frames = self._index.serialize()
        header["name"] = pickle.dumps(self.name)
        frames.extend(index_frames)
        header["index_frame_count"] = len(index_frames)
        header["column"], column_frames = self._column.serialize()
        header["type-serialized"] = pickle.dumps(type(self))
        frames.extend(column_frames)
        header["column_frame_count"] = len(column_frames)

        return header, frames

    @property
    def shape(self):
        """Returns a tuple representing the dimensionality of the Series.
        """
        return (len(self),)

    @property
    def dt(self):
        if isinstance(self._column, DatetimeColumn):
            return DatetimeProperties(self)
        else:
            raise AttributeError(
                "Can only use .dt accessor with datetimelike " "values"
            )

    @property
    def ndim(self):
        """Dimension of the data. Series ndim is always 1.
        """
        return 1

    @property
    def name(self):
        """Returns name of the Series.
        """
        return self._data.names[0]

    @name.setter
    def name(self, value):
        col = self._data.pop(self.name)
        self._data[value] = col

    @classmethod
    def deserialize(cls, header, frames):

        index_nframes = header["index_frame_count"]
        idx_typ = pickle.loads(header["index"]["type-serialized"])
        index = idx_typ.deserialize(header["index"], frames[:index_nframes])
        name = pickle.loads(header["name"])

        frames = frames[index_nframes:]

        column_nframes = header["column_frame_count"]
        col_typ = pickle.loads(header["column"]["type-serialized"])
        column = col_typ.deserialize(header["column"], frames[:column_nframes])

        return Series(column, index=index, name=name)

    def _copy_construct_defaults(self):
        return dict(data=self._column, index=self._index, name=self.name)

    def _copy_construct(self, **kwargs):
        """Shallow copy this object by replacing certain ctor args.
        """
        params = self._copy_construct_defaults()
        cls = type(self)
        params.update(kwargs)
        return cls(**params)

    def copy(self, deep=True):
        result = self._copy_construct()
        if deep:
            result._column = self._column.copy(deep)
        return result

    def __copy__(self, deep=True):
        return self.copy(deep)

    def __deepcopy__(self):
        return self.copy()

    def append(self, other, ignore_index=False):
        """Append values from another ``Series`` or array-like object.
        If ``ignore_index=True``, the index is reset.

        Parameters
        ----------
        other : ``Series`` or array-like object
        ignore_index : boolean, default False. If true, the index is reset.

        Returns
        -------
        A new Series equivalent to self concatenated with other
        """
        this = self
        other = Series(other)

        from cudf.core.column import numerical
        from cudf.utils.dtypes import numeric_normalize_types

        if isinstance(this._column, numerical.NumericalColumn):
            if self.dtype != other.dtype:
                this, other = numeric_normalize_types(this, other)

        if ignore_index:
            index = None
        else:
            index = True

        return Series._concat([this, other], index=index)

    def reindex(self, index=None, copy=True):
        """Return a Series that conforms to a new index

        Parameters
        ----------
        index : Index, Series-convertible, default None
        copy : boolean, default True

        Returns
        -------
        A new Series that conforms to the supplied index
        """
        name = self.name or 0
        idx = self._index if index is None else index
        return self.to_frame(name).reindex(idx, copy=copy)[name]

    def reset_index(self, drop=False, inplace=False):
        """ Reset index to RangeIndex """
        if not drop:
            if inplace is True:
                raise TypeError(
                    "Cannot reset_index inplace on a Series "
                    "to create a DataFrame"
                )
            return self.to_frame().reset_index(drop=drop)
        else:
            if inplace is True:
                self._index = RangeIndex(len(self))
            else:
                return self._copy_construct(index=RangeIndex(len(self)))

    def set_index(self, index):
        """Returns a new Series with a different index.

        Parameters
        ----------
        index : Index, Series-convertible
            the new index or values for the new index
        """
        index = index if isinstance(index, Index) else as_index(index)
        return self._copy_construct(index=index)

    def as_index(self):
        return self.set_index(RangeIndex(len(self)))

    def to_frame(self, name=None):
        """Convert Series into a DataFrame

        Parameters
        ----------
        name : str, default None
            Name to be used for the column

        Returns
        -------
        DataFrame
            cudf DataFrame
        """

        from cudf import DataFrame

        if name is not None:
            col = name
        elif self.name is None:
            col = 0
        else:
            col = self.name

        return DataFrame({col: self._column}, index=self.index)

    def set_mask(self, mask, null_count=None):
        """Create new Series by setting a mask array.

        This will override the existing mask.  The returned Series will
        reference the same data buffer as this Series.

        Parameters
        ----------
        mask : 1D array-like of numpy.uint8
            The null-mask.  Valid values are marked as ``1``; otherwise ``0``.
            The mask bit given the data index ``idx`` is computed as::

                (mask[idx // 8] >> (idx % 8)) & 1
        null_count : int, optional
            The number of null values.
            If None, it is calculated automatically.

        """
        if mask is not None:
            mask = Buffer(mask)
        col = self._column.set_mask(mask)
        return self._copy_construct(data=col)

    def __sizeof__(self):
        return self._column.__sizeof__() + self._index.__sizeof__()

    def memory_usage(self, index=True, deep=False):
        n = self._column._memory_usage(deep=deep)
        if index:
            n += self._index.memory_usage(deep=deep)
        return n

    def __len__(self):
        """Returns the size of the ``Series`` including null values.
        """
        return len(self._column)

    def __array_ufunc__(self, ufunc, method, *inputs, **kwargs):
        import cudf

        if method == "__call__" and hasattr(cudf, ufunc.__name__):
            func = getattr(cudf, ufunc.__name__)
            return func(self)
        else:
            return NotImplemented

    def __array_function__(self, func, types, args, kwargs):

        cudf_series_module = Series
        for submodule in func.__module__.split(".")[1:]:
            # point cudf to the correct submodule
            if hasattr(cudf_series_module, submodule):
                cudf_series_module = getattr(cudf_series_module, submodule)
            else:
                return NotImplemented

        fname = func.__name__

        handled_types = [cudf_series_module]
        for t in types:
            if t not in handled_types:
                return NotImplemented

        if hasattr(cudf_series_module, fname):
            cudf_func = getattr(cudf_series_module, fname)
            # Handle case if cudf_func is same as numpy function
            if cudf_func is func:
                return NotImplemented
            else:
                return cudf_func(*args, **kwargs)

        else:
            return NotImplemented

    @property
    def empty(self):
        return not len(self)

    def __getitem__(self, arg):
        data = self._column[arg]
        index = self.index.take(arg)
        if is_scalar(data) or data is None:
            return data
        return self._copy_construct(data=data, index=index)

    def __setitem__(self, key, value):
        # coerce value into a scalar or column
        if is_scalar(value):
            value = to_cudf_compatible_scalar(value)
        else:
            value = column.as_column(value)

        if hasattr(value, "dtype") and pd.api.types.is_numeric_dtype(
            value.dtype
        ):
            # normalize types if necessary:
            if not pd.api.types.is_integer(key):
                to_dtype = np.result_type(value.dtype, self._column.dtype)
                value = value.astype(to_dtype)
                self._column._mimic_inplace(
                    self._column.astype(to_dtype), inplace=True
                )

        self._column[key] = value

    def take(self, indices):
        """Return Series by taking values from the corresponding *indices*.
        """
        return self[indices]

    def _get_mask_as_series(self):
        mask = Series(cudautils.ones(len(self), dtype=np.bool))
        if self._column.nullable:
            mask = mask.set_mask(self._column.mask).fillna(False)
        return mask

    def __bool__(self):
        """Always raise TypeError when converting a Series
        into a boolean.
        """
        raise TypeError("can't compute boolean for {!r}".format(type(self)))

    def values_to_string(self, nrows=None):
        """Returns a list of string for each element.
        """
        values = self[:nrows]
        if self.dtype == np.dtype("object"):
            out = [str(v) for v in values]
        else:
            out = ["" if v is None else str(v) for v in values]
        return out

    def tolist(self):
        """
        Return a list type from series data.

        Returns
        -------
        list
        """
        return self.to_arrow().to_pylist()

    def head(self, n=5):
        return self.iloc[:n]

    def tail(self, n=5):
        """
        Returns the last n rows as a new Series

        Examples
        --------
        >>> import cudf
        >>> ser = cudf.Series([4, 3, 2, 1, 0])
        >>> print(ser.tail(2))
        3    1
        4    0
        """
        if n == 0:
            return self.iloc[0:0]

        return self.iloc[-n:]

    def to_string(self):
        """Convert to string

        Uses Pandas formatting internals to produce output identical to Pandas.
        Use the Pandas formatting settings directly in Pandas to control cuDF
        output.
        """
        return self.__repr__()

    def __str__(self):
        return self.to_string()

    def __repr__(self):
        mr = pd.options.display.max_rows
        if len(self) > mr and mr != 0:
            top = self.head(int(mr / 2 + 1))
            bottom = self.tail(int(mr / 2 + 1))
            from cudf import concat

            preprocess = concat([top, bottom])
        else:
            preprocess = self
        if (
            preprocess.nullable
            and not preprocess.dtype == "O"
            and not is_categorical_dtype(preprocess.dtype)
            and not is_datetime_dtype(preprocess.dtype)
        ):
            output = (
                preprocess.astype("O").fillna("null").to_pandas().__repr__()
            )
        else:
            output = preprocess.to_pandas().__repr__()
        lines = output.split("\n")
        if is_categorical_dtype(preprocess.dtype):
            for idx, value in enumerate(preprocess):
                if value is None:
                    lines[idx] = lines[idx].replace(" NaN", "null")
        if is_datetime_dtype(preprocess.dtype):
            for idx, value in enumerate(preprocess):
                if value is None:
                    lines[idx] = lines[idx].replace(" NaT", "null")
        if is_categorical_dtype(preprocess.dtype):
            category_memory = lines[-1]
            lines = lines[:-1]
        if len(lines) > 1:
            if lines[-1].startswith("Name: "):
                lines = lines[:-1]
                lines.append("Name: %s" % str(self.name))
                if len(self) > len(preprocess):
                    lines[-1] = lines[-1] + ", Length: %d" % len(self)
                lines[-1] = lines[-1] + ", "
            elif lines[-1].startswith("Length: "):
                lines = lines[:-1]
                lines.append("Length: %d" % len(self))
                lines[-1] = lines[-1] + ", "
            else:
                lines = lines[:-1]
                lines[-1] = lines[-1] + "\n"
            lines[-1] = lines[-1] + "dtype: %s" % self.dtype
        else:
            lines = output.split(",")
            return lines[0] + ", dtype: %s)" % self.dtype
        if is_categorical_dtype(preprocess.dtype):
            lines.append(category_memory)
        return "\n".join(lines)

    def _binaryop(self, other, fn, reflect=False):
        """
        Internal util to call a binary operator *fn* on operands *self*
        and *other*.  Return the output Series.  The output dtype is
        determined by the input operands.

        If ``reflect`` is ``True``, swap the order of the operands.
        """
        from cudf import DataFrame

        if isinstance(other, DataFrame):
            # TODO: fn is not the same as arg expected by _apply_op
            # e.g. for fn = 'and', _apply_op equivalent is '__and__'
            return other._apply_op(self, fn)

        libcudf.nvtx.nvtx_range_push("CUDF_BINARY_OP", "orange")
        result_name = utils.get_result_name(self, other)
        if isinstance(other, Series):
            lhs, rhs = _align_indices([self, other], allow_non_unique=True)
        else:
            lhs, rhs = self, other
        rhs = self._normalize_binop_value(rhs)
        outcol = lhs._column.binary_operator(fn, rhs, reflect=reflect)
        result = lhs._copy_construct(data=outcol, name=result_name)
        libcudf.nvtx.nvtx_range_pop()
        return result

    def _rbinaryop(self, other, fn):
        """
        Internal util to call a binary operator *fn* on operands *self*
        and *other* for reflected operations.  Return the output Series.
        The output dtype is determined by the input operands.
        """
        return self._binaryop(other, fn, reflect=True)

    def _filled_binaryop(self, other, fn, fill_value=None, reflect=False):
        def func(lhs, rhs):
            return fn(rhs, lhs) if reflect else fn(lhs, rhs)

        if isinstance(other, Series):
            lhs, rhs = _align_indices([self, other], allow_non_unique=True)
        else:
            lhs, rhs = self, other

        if fill_value is not None:
            if isinstance(rhs, Series):
                if lhs.nullable and rhs.nullable:
                    lmask = Series(data=lhs.nullmask)
                    rmask = Series(data=rhs.nullmask)
                    mask = (lmask | rmask).data
                    lhs = lhs.fillna(fill_value)
                    rhs = rhs.fillna(fill_value)
                    result = func(lhs, rhs)
                    data = column.build_column(
                        data=result.data, dtype=result.dtype, mask=mask
                    )
                    return lhs._copy_construct(data=data)
                elif lhs.nullable:
                    return func(lhs.fillna(fill_value), rhs)
                elif rhs.nullable:
                    return func(lhs, rhs.fillna(fill_value))
            elif is_scalar(rhs):
                return func(lhs.fillna(fill_value), rhs)
        return func(lhs, rhs)

    def add(self, other, fill_value=None, axis=0):
        """Addition of series and other, element-wise
        (binary operator add).

        Parameters
        ----------
        other: Series or scalar value
        fill_value : None or value
            Value to fill nulls with before computation. If data in both
            corresponding Series locations is null the result will be null
        """
        if axis != 0:
            raise NotImplementedError("Only axis=0 supported at this time.")
        return self._filled_binaryop(other, operator.add, fill_value)

    def __add__(self, other):
        return self._binaryop(other, "add")

    def radd(self, other, fill_value=None, axis=0):
        """Addition of series and other, element-wise
        (binary operator radd).

        Parameters
        ----------
        other: Series or scalar value
        fill_value : None or value
            Value to fill nulls with before computation. If data in both
            corresponding Series locations is null the result will be null
        """
        if axis != 0:
            raise NotImplementedError("Only axis=0 supported at this time.")
        return self._filled_binaryop(other, operator.add, fill_value, True)

    def __radd__(self, other):
        return self._rbinaryop(other, "add")

    def sub(self, other, fill_value=None, axis=0):
        """Subtraction of series and other, element-wise
        (binary operator sub).

        Parameters
        ----------
        other: Series or scalar value
        fill_value : None or value
            Value to fill nulls with before computation. If data in both
            corresponding Series locations is null the result will be null
        """
        if axis != 0:
            raise NotImplementedError("Only axis=0 supported at this time.")
        return self._filled_binaryop(other, operator.sub, fill_value)

    def __sub__(self, other):
        return self._binaryop(other, "sub")

    def rsub(self, other, fill_value=None, axis=0):
        """Subtraction of series and other, element-wise
        (binary operator rsub).

        Parameters
        ----------
        other: Series or scalar value
        fill_value : None or value
            Value to fill nulls with before computation. If data in both
            corresponding Series locations is null the result will be null
        """
        if axis != 0:
            raise NotImplementedError("Only axis=0 supported at this time.")
        return self._filled_binaryop(other, operator.sub, fill_value, True)

    def __rsub__(self, other):
        return self._rbinaryop(other, "sub")

    def mul(self, other, fill_value=None, axis=0):
        """Multiplication of series and other, element-wise
        (binary operator mul).

        Parameters
        ----------
        other: Series or scalar value
        fill_value : None or value
            Value to fill nulls with before computation. If data in both
            corresponding Series locations is null the result will be null
        """
        if axis != 0:
            raise NotImplementedError("Only axis=0 supported at this time.")
        return self._filled_binaryop(other, operator.mul, fill_value)

    def __mul__(self, other):
        return self._binaryop(other, "mul")

    def rmul(self, other, fill_value=None, axis=0):
        """Multiplication of series and other, element-wise
        (binary operator rmul).

        Parameters
        ----------
        other: Series or scalar value
        fill_value : None or value
            Value to fill nulls with before computation. If data in both
            corresponding Series locations is null the result will be null
        """
        if axis != 0:
            raise NotImplementedError("Only axis=0 supported at this time.")
        return self._filled_binaryop(other, operator.mul, fill_value, True)

    def __rmul__(self, other):
        return self._rbinaryop(other, "mul")

    def mod(self, other, fill_value=None, axis=0):
        """Modulo of series and other, element-wise
        (binary operator mod).

        Parameters
        ----------
        other: Series or scalar value
        fill_value : None or value
            Value to fill nulls with before computation. If data in both
            corresponding Series locations is null the result will be null
        """
        if axis != 0:
            raise NotImplementedError("Only axis=0 supported at this time.")
        return self._filled_binaryop(other, operator.mod, fill_value)

    def __mod__(self, other):
        return self._binaryop(other, "mod")

    def rmod(self, other, fill_value=None, axis=0):
        """Modulo of series and other, element-wise
        (binary operator rmod).

        Parameters
        ----------
        other: Series or scalar value
        fill_value : None or value
            Value to fill nulls with before computation. If data in both
            corresponding Series locations is null the result will be null
        """
        if axis != 0:
            raise NotImplementedError("Only axis=0 supported at this time.")
        return self._filled_binaryop(other, operator.mod, fill_value, True)

    def __rmod__(self, other):
        return self._rbinaryop(other, "mod")

    def pow(self, other, fill_value=None, axis=0):
        """Exponential power of series and other, element-wise
        (binary operator pow).

        Parameters
        ----------
        other: Series or scalar value
        fill_value : None or value
            Value to fill nulls with before computation. If data in both
            corresponding Series locations is null the result will be null
        """
        if axis != 0:
            raise NotImplementedError("Only axis=0 supported at this time.")
        return self._filled_binaryop(other, operator.pow, fill_value)

    def __pow__(self, other):
        return self._binaryop(other, "pow")

    def rpow(self, other, fill_value=None, axis=0):
        """Exponential power of series and other, element-wise
        (binary operator rpow).

        Parameters
        ----------
        other: Series or scalar value
        fill_value : None or value
            Value to fill nulls with before computation. If data in both
            corresponding Series locations is null the result will be null
        """
        if axis != 0:
            raise NotImplementedError("Only axis=0 supported at this time.")
        return self._filled_binaryop(other, operator.pow, fill_value, True)

    def __rpow__(self, other):
        return self._rbinaryop(other, "pow")

    def floordiv(self, other, fill_value=None, axis=0):
        """Integer division of series and other, element-wise
        (binary operator floordiv).

        Parameters
        ----------
        other: Series or scalar value
        fill_value : None or value
            Value to fill nulls with before computation. If data in both
            corresponding Series locations is null the result will be null
        """
        if axis != 0:
            raise NotImplementedError("Only axis=0 supported at this time.")
        return self._filled_binaryop(other, operator.floordiv, fill_value)

    def __floordiv__(self, other):
        return self._binaryop(other, "floordiv")

    def rfloordiv(self, other, fill_value=None, axis=0):
        """Integer division of series and other, element-wise
        (binary operator rfloordiv).

        Parameters
        ----------
        other: Series or scalar value
        fill_value : None or value
            Value to fill nulls with before computation. If data in both
            corresponding Series locations is null the result will be null
        """
        if axis != 0:
            raise NotImplementedError("Only axis=0 supported at this time.")
        return self._filled_binaryop(
            other, operator.floordiv, fill_value, True
        )

    def __rfloordiv__(self, other):
        return self._rbinaryop(other, "floordiv")

    def truediv(self, other, fill_value=None, axis=0):
        """Floating division of series and other, element-wise
        (binary operator truediv).

        Parameters
        ----------
        other: Series or scalar value
        fill_value : None or value
            Value to fill nulls with before computation. If data in both
            corresponding Series locations is null the result will be null
        """
        if axis != 0:
            raise NotImplementedError("Only axis=0 supported at this time.")
        return self._filled_binaryop(other, operator.truediv, fill_value)

    def __truediv__(self, other):
        if self.dtype in list(truediv_int_dtype_corrections.keys()):
            truediv_type = truediv_int_dtype_corrections[str(self.dtype)]
            return self.astype(truediv_type)._binaryop(other, "truediv")
        else:
            return self._binaryop(other, "truediv")

    def rtruediv(self, other, fill_value=None, axis=0):
        """Floating division of series and other, element-wise
        (binary operator rtruediv).

        Parameters
        ----------
        other: Series or scalar value
        fill_value : None or value
            Value to fill nulls with before computation. If data in both
            corresponding Series locations is null the result will be null
        """
        if axis != 0:
            raise NotImplementedError("Only axis=0 supported at this time.")
        return self._filled_binaryop(other, operator.truediv, fill_value, True)

    def __rtruediv__(self, other):
        if self.dtype in list(truediv_int_dtype_corrections.keys()):
            truediv_type = truediv_int_dtype_corrections[str(self.dtype)]
            return self.astype(truediv_type)._rbinaryop(other, "truediv")
        else:
            return self._rbinaryop(other, "truediv")

    __div__ = __truediv__

    def _bitwise_binop(self, other, op):
        if (
            np.issubdtype(self.dtype, np.bool_)
            or np.issubdtype(self.dtype, np.integer)
        ) and (
            np.issubdtype(other.dtype, np.bool_)
            or np.issubdtype(other.dtype, np.integer)
        ):
            # TODO: This doesn't work on Series (op) DataFrame
            # because dataframe doesn't have dtype
            ser = self._binaryop(other, op)
            if np.issubdtype(self.dtype, np.bool_) or np.issubdtype(
                other.dtype, np.bool_
            ):
                ser = ser.astype(np.bool_)
            return ser
        else:
            raise TypeError(
                f"Operation 'bitwise {op}' not supported between "
                f"{self.dtype.type.__name__} and {other.dtype.type.__name__}"
            )

    def __and__(self, other):
        """Performs vectorized bitwise and (&) on corresponding elements of two
        series.
        """
        return self._bitwise_binop(other, "and")

    def __or__(self, other):
        """Performs vectorized bitwise or (|) on corresponding elements of two
        series.
        """
        return self._bitwise_binop(other, "or")

    def __xor__(self, other):
        """Performs vectorized bitwise xor (^) on corresponding elements of two
        series.
        """
        return self._bitwise_binop(other, "xor")

    def logical_and(self, other):
        ser = self._binaryop(other, "l_and")
        return ser.astype(np.bool_)

    def logical_or(self, other):
        ser = self._binaryop(other, "l_or")
        return ser.astype(np.bool_)

    def logical_not(self):
        return self._unaryop("not")

    def _normalize_binop_value(self, other):
        """Returns a *column* (not a Series) or scalar for performing
        binary operations with self._column.
        """
        if isinstance(other, ColumnBase):
            return other
        if isinstance(other, Series):
            return other._column
        elif isinstance(other, Index):
            return Series(other)._column
        else:
            return self._column.normalize_binop_value(other)

    def _unordered_compare(self, other, cmpops):
        libcudf.nvtx.nvtx_range_push("CUDF_UNORDERED_COMP", "orange")
        result_name = utils.get_result_name(self, other)
        other = self._normalize_binop_value(other)
        outcol = self._column.unordered_compare(cmpops, other)
        result = self._copy_construct(data=outcol, name=result_name)
        libcudf.nvtx.nvtx_range_pop()
        return result

    def _ordered_compare(self, other, cmpops):
        libcudf.nvtx.nvtx_range_push("CUDF_ORDERED_COMP", "orange")
        result_name = utils.get_result_name(self, other)
        other = self._normalize_binop_value(other)
        outcol = self._column.ordered_compare(cmpops, other)
        result = self._copy_construct(data=outcol, name=result_name)
        libcudf.nvtx.nvtx_range_pop()
        return result

    def eq(self, other, fill_value=None, axis=0):
        """Equal to of series and other, element-wise
        (binary operator eq).

        Parameters
        ----------
        other: Series or scalar value
        fill_value : None or value
            Value to fill nulls with before computation. If data in both
            corresponding Series locations is null the result will be null
        """
        if axis != 0:
            raise NotImplementedError("Only axis=0 supported at this time.")
        return self._filled_binaryop(other, operator.eq, fill_value)

    def __eq__(self, other):
        return self._unordered_compare(other, "eq")

    def equals(self, other):
        if self is other:
            return True
        if other is None or len(self) != len(other):
            return False
        return self._unordered_compare(other, "eq").min()

    def ne(self, other, fill_value=None, axis=0):
        """Not equal to of series and other, element-wise
        (binary operator ne).

        Parameters
        ----------
        other: Series or scalar value
        fill_value : None or value
            Value to fill nulls with before computation. If data in both
            corresponding Series locations is null the result will be null
        """
        if axis != 0:
            raise NotImplementedError("Only axis=0 supported at this time.")
        return self._filled_binaryop(other, operator.ne, fill_value)

    def __ne__(self, other):
        return self._unordered_compare(other, "ne")

    def lt(self, other, fill_value=None, axis=0):
        """Less than of series and other, element-wise
        (binary operator lt).

        Parameters
        ----------
        other: Series or scalar value
        fill_value : None or value
            Value to fill nulls with before computation. If data in both
            corresponding Series locations is null the result will be null
        """
        if axis != 0:
            raise NotImplementedError("Only axis=0 supported at this time.")
        return self._filled_binaryop(other, operator.lt, fill_value)

    def __lt__(self, other):
        return self._ordered_compare(other, "lt")

    def le(self, other, fill_value=None, axis=0):
        """Less than or equal to of series and other, element-wise
        (binary operator le).

        Parameters
        ----------
        other: Series or scalar value
        fill_value : None or value
            Value to fill nulls with before computation. If data in both
            corresponding Series locations is null the result will be null
        """
        if axis != 0:
            raise NotImplementedError("Only axis=0 supported at this time.")
        return self._filled_binaryop(other, operator.le, fill_value)

    def __le__(self, other):
        return self._ordered_compare(other, "le")

    def gt(self, other, fill_value=None, axis=0):
        """Greater than of series and other, element-wise
        (binary operator gt).

        Parameters
        ----------
        other: Series or scalar value
        fill_value : None or value
            Value to fill nulls with before computation. If data in both
            corresponding Series locations is null the result will be null
        """
        if axis != 0:
            raise NotImplementedError("Only axis=0 supported at this time.")
        return self._filled_binaryop(other, operator.gt, fill_value)

    def __gt__(self, other):
        return self._ordered_compare(other, "gt")

    def ge(self, other, fill_value=None, axis=0):
        """Greater than or equal to of series and other, element-wise
        (binary operator ge).

        Parameters
        ----------
        other: Series or scalar value
        fill_value : None or value
            Value to fill nulls with before computation. If data in both
            corresponding Series locations is null the result will be null
        """
        if axis != 0:
            raise NotImplementedError("Only axis=0 supported at this time.")
        return self._filled_binaryop(other, operator.ge, fill_value)

    def __ge__(self, other):
        return self._ordered_compare(other, "ge")

    def __invert__(self):
        """Bitwise invert (~) for each element.
        Logical NOT if dtype is bool

        Returns a new Series.
        """
        if np.issubdtype(self.dtype, np.integer):
            return self._unaryop("invert")
        elif np.issubdtype(self.dtype, np.bool_):
            return self._unaryop("not")
        else:
            raise TypeError(
                f"Operation `~` not supported on {self.dtype.type.__name__}"
            )

    def __neg__(self):
        """Negatated value (-) for each element

        Returns a new Series.
        """
        return self.__mul__(-1)

    @property
    def cat(self):
        return self._column.cat(parent=self)

    @property
    def str(self):
        return self._column.str(self.index, self.name)

    @property
    def dtype(self):
        """dtype of the Series"""
        return self._column.dtype

    @classmethod
    def _concat(cls, objs, axis=0, index=True):
        # Concatenate index if not provided
        if index is True:
            from cudf.core.multiindex import MultiIndex

            if isinstance(objs[0].index, MultiIndex):
                index = MultiIndex._concat([o.index for o in objs])
            else:
                index = Index._concat([o.index for o in objs])

        names = {obj.name for obj in objs}
        if len(names) == 1:
            [name] = names
        else:
            name = None
        col = ColumnBase._concat([o._column for o in objs])
        return cls(data=col, index=index, name=name)

    @property
    def valid_count(self):
        """Number of non-null values"""
        return self._column.valid_count

    @property
    def null_count(self):
        """Number of null values"""
        return self._column.null_count

    @property
    def nullable(self):
        """A boolean indicating whether a null-mask is needed"""
        return self._column.nullable

    @property
    def has_nulls(self):
        return self._column.has_nulls

    def dropna(self):
        """
        Return a Series with null values removed.
        """
        return super().dropna(subset=[self.name])

    def drop_duplicates(self, keep="first", inplace=False):
        """
        Return Series with duplicate values removed
        """
        result = super().drop_duplicates(subset=[self.name], keep=keep)

        return self._mimic_inplace(result, inplace=inplace)

    def _mimic_inplace(self, result, inplace=False):
        if inplace:
            self._data = result._data
            self._index = result._index
            self._size = len(self._index)
            self.name = result.name
        else:
            return result

    def fillna(self, value, method=None, axis=None, inplace=False, limit=None):
        """Fill null values with ``value``.

        Parameters
        ----------
        value : scalar or Series-like
            Value to use to fill nulls. If Series-like, null values
            are filled with the values in corresponding indices of the
            given Series.

        Returns
        -------
        result : Series
            Copy with nulls filled.
        """
        if method is not None:
            raise NotImplementedError("The method keyword is not supported")
        if limit is not None:
            raise NotImplementedError("The limit keyword is not supported")
        if axis:
            raise NotImplementedError("The axis keyword is not supported")

        data = self._column.fillna(value)

        if inplace:
            self._column._mimic_inplace(data, inplace=True)
        else:
            return self._copy_construct(data=data)

    def where(self, cond, other=None, axis=None):
        """
        Replace values with other where the condition is False.

        Parameters
        ----------
        cond : boolean
            Where cond is True, keep the original value. Where False,
            replace with corresponding value from other.
        other: scalar, default None
            Entries where cond is False are replaced with
            corresponding value from other.

        Returns
        -------
        result : Series

        Examples
        --------
        >>> import cudf
        >>> ser = cudf.Series([4, 3, 2, 1, 0])
        >>> print(ser.where(ser > 2, 10))
        0     4
        1     3
        2    10
        3    10
        4    10
        >>> print(ser.where(ser > 2))
        0    4
        1    3
        2
        3
        4
        """
        if not pd.api.types.is_numeric_dtype(self.dtype):
            raise TypeError(
                "`Series.where` is only supported for numeric column types."
            )
        to_replace = self._column.apply_boolean_mask(~cond & self.notna())
        if is_scalar(other):
            all_nan = other is None
            if all_nan:
                new_value = [other] * len(to_replace)
            else:
                new_value = [other]
        else:
            raise NotImplementedError(
                "Replacement arg of {} is not supported.".format(type(other))
            )

        result = self._column.find_and_replace(
            to_replace, new_value, all_nan=all_nan
        )

        # To replace nulls:: If there are nulls in `cond` series, then we will
        # fill them with `False`, which means, by default, elements containing
        # nulls, are failing the given condition.
        # But, if condition is deliberately setting the `True` for nulls (i.e.
        # `s.isnulls()`), then there are no nulls in `cond`
        if not all_nan and (~cond.fillna(False) & self.isnull()).any():
            result = result.fillna(other)
        return self._copy_construct(data=result)

    def to_array(self, fillna=None):
        """Get a dense numpy array for the data.

        Parameters
        ----------
        fillna : str or None
            Defaults to None, which will skip null values.
            If it equals "pandas", null values are filled with NaNs.
            Non integral dtype is promoted to np.float64.

        Notes
        -----

        if ``fillna`` is ``None``, null values are skipped.  Therefore, the
        output size could be smaller.
        """
        return self._column.to_array(fillna=fillna)

    def isnull(self):
        """Identify missing values in a Series.
        """
        result = Series(
            self._column.isnull(), name=self.name, index=self.index
        )
        return result

    def isna(self):
        """Identify missing values in a Series. Alias for isnull.
        """
        return self.isnull()

    def notna(self):
        """Identify non-missing values in a Series.
        """
        result = Series(self._column.notna(), name=self.name, index=self.index)
        return result

    def notnull(self):
        """Identify non-missing values in a Series. Alias for notna.
        """
        return self.notna()

    def nans_to_nulls(self):
        """
        Convert nans (if any) to nulls
        """
        if self.dtype.kind == "f":
            sr = self.fillna(np.nan)
            newmask = libcudf.unaryops.nans_to_nulls(sr._column)
            return self.set_mask(newmask)
        else:
            return self

    def all(self, axis=0, skipna=True, level=None):
        """
        """
        assert axis in (None, 0) and skipna is True and level in (None,)
        if self.dtype.kind not in "biuf":
            raise NotImplementedError(
                "All does not currently support columns of {} dtype.".format(
                    self.dtype
                )
            )
        return self._column.all()

    def any(self, axis=0, skipna=True, level=None):
        """
        """
        assert axis in (None, 0) and skipna is True and level in (None,)
        if self.dtype.kind not in "biuf":
            raise NotImplementedError(
                "Any does not currently support columns of {} dtype.".format(
                    self.dtype
                )
            )
        return self._column.any()

    def to_gpu_array(self, fillna=None):
        """Get a dense numba device array for the data.

        Parameters
        ----------
        fillna : str or None
            See *fillna* in ``.to_array``.

        Notes
        -----

        if ``fillna`` is ``None``, null values are skipped.  Therefore, the
        output size could be smaller.
        """
        return self._column.to_gpu_array(fillna=fillna)

    def to_pandas(self, index=True):
        if index is True:
            index = self.index.to_pandas()
        s = self._column.to_pandas(index=index)
        s.name = self.name
        return s

    def to_arrow(self):
        return self._column.to_arrow()

    @property
    def data(self):
        """The gpu buffer for the data
        """
        return self._column.data

    @property
    def index(self):

        """The index object
        """
        return self._index

    @index.setter
    def index(self, _index):
        self._index = as_index(_index)

    @property
    def loc(self):
        """
        Select values by label.

        See DataFrame.loc
        """
        return _SeriesLocIndexer(self)

    @property
    def iloc(self):
        """
        Select values by position.

        See DataFrame.iloc
        """
        return _SeriesIlocIndexer(self)

    @property
    def nullmask(self):
        """The gpu buffer for the null-mask
        """
        return cudf.Series(self._column.nullmask)

    def as_mask(self):
        """Convert booleans to bitmask

        Returns
        -------
        device array
        """
        if self.has_nulls:
            raise ValueError("Column must have no nulls.")
        return cudautils.compact_mask_bytes(self._column.data_array_view)

    def astype(self, dtype, errors="raise", **kwargs):
        """
        Cast the Series to the given dtype

        Parameters
        ----------

        dtype : data type
        **kwargs : extra arguments to pass on to the constructor

        Returns
        -------
        out : Series
            Copy of ``self`` cast to the given dtype. Returns
            ``self`` if ``dtype`` is the same as ``self.dtype``.
        """
        if errors not in ("ignore", "raise", "warn"):
            raise ValueError("invalid error value specified")

        if pd.api.types.is_dtype_equal(dtype, self.dtype):
            return self
        try:
            return self._copy_construct(
                data=self._column.astype(dtype, **kwargs)
            )
        except Exception as e:
            if errors == "raise":
                raise e
            elif errors == "warn":
                import traceback

                tb = traceback.format_exc()
                warnings.warn(tb)
            elif errors == "ignore":
                pass
            return self

    def argsort(self, ascending=True, na_position="last"):
        """Returns a Series of int64 index that will sort the series.

        Uses Thrust sort.

        Returns
        -------
        result: Series
        """
        return self._sort(ascending=ascending, na_position=na_position)[1]

    def sort_index(self, ascending=True):
        """Sort by the index.
        """
        inds = self.index.argsort(ascending=ascending)
        return self.take(inds)

    def sort_values(self, ascending=True, na_position="last"):
        """
        Sort by the values.

        Sort a Series in ascending or descending order by some criterion.

        Parameters
        ----------
        ascending : bool, default True
            If True, sort values in ascending order, otherwise descending.
        na_position : {‘first’, ‘last’}, default ‘last’
            'first' puts nulls at the beginning, 'last' puts nulls at the end.
        Returns
        -------
        sorted_obj : cuDF Series

        Difference from pandas:
          * Not supporting: inplace, kind

        Examples
        --------
        >>> import cudf
        >>> s = cudf.Series([1, 5, 2, 4, 3])
        >>> s.sort_values()
        0    1
        2    2
        4    3
        3    4
        1    5
        """
        if len(self) == 0:
            return self
        vals, inds = self._sort(ascending=ascending, na_position=na_position)
        index = self.index.take(inds)
        return vals.set_index(index)

    def _n_largest_or_smallest(self, largest, n, keep):
        if not (0 <= n <= len(self)):
            raise ValueError("n out-of-bound")
        direction = largest
        if keep == "first":
            return self.sort_values(ascending=not direction)[:n]
        elif keep == "last":
            return self.sort_values(ascending=direction)[-n:].reverse()
        else:
            raise ValueError('keep must be either "first", "last"')

    def nlargest(self, n=5, keep="first"):
        """Returns a new Series of the *n* largest element.
        """
        return self._n_largest_or_smallest(n=n, keep=keep, largest=True)

    def nsmallest(self, n=5, keep="first"):
        """Returns a new Series of the *n* smallest element.
        """
        return self._n_largest_or_smallest(n=n, keep=keep, largest=False)

    def _sort(self, ascending=True, na_position="last"):
        """
        Sort by values

        Returns
        -------
        2-tuple of key and index
        """
        col_keys, col_inds = self._column.sort_by_values(
            ascending=ascending, na_position=na_position
        )
        sr_keys = self._copy_construct(data=col_keys)
        sr_inds = self._copy_construct(data=col_inds)
        return sr_keys, sr_inds

    def replace(self, to_replace, replacement):
        """
        Replace values given in *to_replace* with *replacement*.

        Parameters
        ----------
        to_replace : numeric, str or list-like
            Value(s) to replace.
            * numeric or str:
                - values equal to *to_replace* will be replaced with *value*
            * list of numeric or str:
                - If *replacement* is also list-like, *to_replace* and
                  *replacement* must be of same length.
        replacement : numeric, str, list-like, or dict
            Value(s) to replace `to_replace` with.

        See also
        --------
        Series.fillna

        Returns
        -------
        result : Series
            Series after replacement. The mask and index are preserved.
        """
        # if all the elements of replacement column are None then propagate the
        # same dtype as self.dtype in column._values for replacement
        all_nan = False
        if not is_scalar(to_replace):
            if is_scalar(replacement):
                all_nan = replacement is None
                if all_nan:
                    replacement = [replacement] * len(to_replace)
                # Do not broadcast numeric dtypes
                elif pd.api.types.is_numeric_dtype(self.dtype):
                    replacement = [replacement]
                else:
                    replacement = utils.scalar_broadcast_to(
                        replacement,
                        (len(to_replace),),
                        np.dtype(type(replacement)),
                    )
            else:
                # If both are non-scalar
                if len(to_replace) != len(replacement):
                    raise ValueError(
                        "Replacement lists must be "
                        "of same length."
                        "Expected {}, got {}.".format(
                            len(to_replace), len(replacement)
                        )
                    )
        else:
            if not is_scalar(replacement):
                raise TypeError(
                    "Incompatible types '{}' and '{}' "
                    "for *to_replace* and *replacement*.".format(
                        type(to_replace).__name__, type(replacement).__name__
                    )
                )
            to_replace = [to_replace]
            replacement = [replacement]

        if is_dict_like(to_replace) or is_dict_like(replacement):
            raise TypeError("Dict-like args not supported in Series.replace()")

        if isinstance(replacement, list):
            all_nan = replacement.count(None) == len(replacement)
        result = self._column.find_and_replace(
            to_replace, replacement, all_nan
        )

        return self._copy_construct(data=result)

    def reverse(self):
        """Reverse the Series
        """
        rinds = cudautils.arange_reversed(self._column.size, dtype=np.int32)
        col = self._column[rinds]
        index = self.index._values[rinds]
        return self._copy_construct(data=col, index=index)

    def one_hot_encoding(self, cats, dtype="float64"):
        """Perform one-hot-encoding

        Parameters
        ----------
        cats : sequence of values
                values representing each category.
        dtype : numpy.dtype
                specifies the output dtype.

        Returns
        -------
        A sequence of new series for each category.  Its length is determined
        by the length of ``cats``.
        """
        if hasattr(cats, "to_pandas"):
            cats = cats.to_pandas()
        else:
            cats = pd.Series(cats)
        dtype = np.dtype(dtype)
        return ((self == cat).fillna(False).astype(dtype) for cat in cats)

    def label_encoding(self, cats, dtype=None, na_sentinel=-1):
        """Perform label encoding

        Parameters
        ----------
        values : sequence of input values
        dtype: numpy.dtype; optional
               Specifies the output dtype.  If `None` is given, the
               smallest possible integer dtype (starting with np.int32)
               is used.
        na_sentinel : number
            Value to indicate missing category.
        Returns
        -------
        A sequence of encoded labels with value between 0 and n-1 classes(cats)
        """
        from cudf import DataFrame

        if dtype is None:
            dtype = min_scalar_type(len(cats), 32)

        cats = Series(cats).astype(self.dtype)
        order = Series(cudautils.arange(len(self)))
        codes = Series(cudautils.arange(len(cats), dtype=dtype))

        value = DataFrame({"value": cats, "code": codes})
        codes = DataFrame({"value": self.copy(), "order": order})
        codes = codes.merge(value, on="value", how="left")
        codes = codes.sort_values("order")["code"].fillna(na_sentinel)

        cats.name = None  # because it was mutated above

        return codes._copy_construct(name=None, index=self.index)

    def factorize(self, na_sentinel=-1):
        """Encode the input values as integer labels

        Parameters
        ----------
        na_sentinel : number
            Value to indicate missing category.

        Returns
        --------
        (labels, cats) : (Series, Series)
            - *labels* contains the encoded values
            - *cats* contains the categories in order that the N-th
              item corresponds to the (N-1) code.
        """
        cats = self.unique().astype(self.dtype)

        name = self.name  # label_encoding mutates self.name
        labels = self.label_encoding(cats=cats)
        self.name = name

        return labels, cats

    # UDF related

    def applymap(self, udf, out_dtype=None):
        """Apply a elemenwise function to transform the values in the Column.

        The user function is expected to take one argument and return the
        result, which will be stored to the output Series.  The function
        cannot reference globals except for other simple scalar objects.

        Parameters
        ----------
        udf : Either a callable python function or a python function already
        decorated by ``numba.cuda.jit`` for call on the GPU as a device

        out_dtype  : numpy.dtype; optional
            The dtype for use in the output.
            Only used for ``numba.cuda.jit`` decorated udf.
            By default, the result will have the same dtype as the source.

        Returns
        -------
        result : Series
            The mask and index are preserved.

        Notes
        --------
        The supported Python features are listed in

          https://numba.pydata.org/numba-doc/dev/cuda/cudapysupported.html

        with these exceptions:

        * Math functions in `cmath` are not supported since `libcudf` does not
          have complex number support and output of `cmath` functions are most
          likely complex numbers.

        * These five functions in `math` are not supported since numba
          generates multiple PTX functions from them

          * math.sin()
          * math.cos()
          * math.tan()
          * math.gamma()
          * math.lgamma()

        """
        if callable(udf):
            res_col = self._unaryop(udf)
        else:
            res_col = self._column.applymap(udf, out_dtype=out_dtype)
        return self._copy_construct(data=res_col)

    # Find / Search

    def find_first_value(self, value):
        """
        Returns offset of first value that matches
        """
        return self._column.find_first_value(value)

    def find_last_value(self, value):
        """
        Returns offset of last value that matches
        """
        return self._column.find_last_value(value)

    #
    # Stats
    #
    def count(self, axis=None, skipna=True):
        """The number of non-null values"""
        assert axis in (None, 0) and skipna is True
        return self.valid_count

    def min(self, axis=None, skipna=True, dtype=None):
        """Compute the min of the series
        """
        assert axis in (None, 0) and skipna is True
        return self._column.min(dtype=dtype)

    def max(self, axis=None, skipna=True, dtype=None):
        """Compute the max of the series
        """
        assert axis in (None, 0) and skipna is True
        return self._column.max(dtype=dtype)

    def sum(self, axis=None, skipna=True, dtype=None):
        """Compute the sum of the series"""
        assert axis in (None, 0) and skipna is True
        return self._column.sum(dtype=dtype)

    def product(self, axis=None, skipna=True, dtype=None):
        """Compute the product of the series"""
        assert axis in (None, 0) and skipna is True
        return self._column.product(dtype=dtype)

    def prod(self, axis=None, skipna=True, dtype=None):
        """Alias for product"""
        return self.product(axis=axis, skipna=skipna, dtype=dtype)

    def cummin(self, axis=0, skipna=True):
        """Compute the cumulative minimum of the series"""
        assert axis in (None, 0) and skipna is True
        return Series(
            self._column._apply_scan_op("min"),
            name=self.name,
            index=self.index,
        )

    def cummax(self, axis=0, skipna=True):
        """Compute the cumulative maximum of the series"""
        assert axis in (None, 0) and skipna is True
        return Series(
            self._column._apply_scan_op("max"),
            name=self.name,
            index=self.index,
        )

    def cumsum(self, axis=0, skipna=True):
        """Compute the cumulative sum of the series"""
        assert axis in (None, 0) and skipna is True

        # pandas always returns int64 dtype if original dtype is int or `bool`
        if np.issubdtype(self.dtype, np.integer) or np.issubdtype(
            self.dtype, np.bool_
        ):
            return Series(
                self.astype(np.int64)._column._apply_scan_op("sum"),
                name=self.name,
                index=self.index,
            )
        else:
            return Series(
                self._column._apply_scan_op("sum"),
                name=self.name,
                index=self.index,
            )

    def cumprod(self, axis=0, skipna=True):
        """Compute the cumulative product of the series"""
        assert axis in (None, 0) and skipna is True

        # pandas always returns int64 dtype if original dtype is int or `bool`
        if np.issubdtype(self.dtype, np.integer) or np.issubdtype(
            self.dtype, np.bool_
        ):
            return Series(
                self.astype(np.int64)._column._apply_scan_op("product"),
                name=self.name,
                index=self.index,
            )
        else:
            return Series(
                self._column._apply_scan_op("product"),
                name=self.name,
                index=self.index,
            )

    def mean(self, axis=None, skipna=True):
        """Compute the mean of the series
        """
        assert axis in (None, 0) and skipna is True
        return self._column.mean()

    def std(self, ddof=1, axis=None, skipna=True):
        """Compute the standard deviation of the series
        """
        assert axis in (None, 0) and skipna is True
        return self._column.std(ddof=ddof)

    def var(self, ddof=1, axis=None, skipna=True):
        """Compute the variance of the series
        """
        assert axis in (None, 0) and skipna is True
        return self._column.var(ddof=ddof)

    def sum_of_squares(self, dtype=None):
        return self._column.sum_of_squares(dtype=dtype)

    def median(self, skipna=True):
        """Compute the median of the series
        """
        if not skipna and self.has_nulls:
            return np.nan
        # enforce linear in case the default ever changes
        return self.quantile(0.5, interpolation="linear", exact=True)

    def round(self, decimals=0):
        """Round a Series to a configurable number of decimal places.
        """
        return Series(
            self._column.round(decimals=decimals),
            name=self.name,
            index=self.index,
            dtype=self.dtype,
        )

    def kurtosis(self, axis=None, skipna=None, level=None, numeric_only=None):
        """Calculates Fisher's unbiased kurtosis of a sample.
        """
        assert (
            axis in (None, 0)
            and skipna in (None, True)
            and level in (None,)
            and numeric_only in (None, True)
        )

        if self.empty:
            return np.nan

        self = self.nans_to_nulls().dropna()

        if len(self) < 4:
            return np.nan

        n = len(self)
        miu = self.mean()
        m4_numerator = ((self - miu) ** 4).sum()
        V = self.var()

        if V == 0:
            return 0

        term_one_section_one = (n * (n + 1)) / ((n - 1) * (n - 2) * (n - 3))
        term_one_section_two = m4_numerator / (V ** 2)
        term_two = ((n - 1) ** 2) / ((n - 2) * (n - 3))
        kurt = term_one_section_one * term_one_section_two - 3 * term_two
        return kurt

    def skew(self, axis=None, skipna=None, level=None, numeric_only=None):
        """Calculates the unbiased Fisher-Pearson skew of a sample.
        """
        assert (
            axis in (None, 0)
            and skipna in (None, True)
            and level in (None,)
            and numeric_only in (None, True)
        )

        if self.empty:
            return np.nan

        self = self.nans_to_nulls().dropna()

        if len(self) < 3:
            return np.nan

        n = len(self)
        miu = self.mean()
        m3 = ((self - miu) ** 3).sum() / n
        m2 = self.var(ddof=0)

        if m2 == 0:
            return 0

        unbiased_coef = ((n * (n - 1)) ** 0.5) / (n - 2)
        skew = unbiased_coef * m3 / (m2 ** (3 / 2))
        return skew

    def cov(self, other, min_periods=None):
        """Calculates the sample covariance between two Series,
        excluding missing values.
        """
        assert min_periods in (None,)

        if self.empty or other.empty:
            return np.nan

        lhs = self.nans_to_nulls().dropna()
        rhs = other.nans_to_nulls().dropna()

        lhs, rhs = _align_indices([lhs, rhs], how="inner")

        if lhs.empty or rhs.empty or (len(lhs) == 1 and len(rhs) == 1):
            return np.nan

        result = (lhs - lhs.mean()) * (rhs - rhs.mean())
        cov_sample = result.sum() / (len(lhs) - 1)
        return cov_sample

    def corr(self, other, method="pearson", min_periods=None):
        """Calculates the sample correlation between two Series,
        excluding missing values.
        """
        assert method in ("pearson",) and min_periods in (None,)

        if self.empty or other.empty:
            return np.nan

        lhs = self.nans_to_nulls().dropna()
        rhs = other.nans_to_nulls().dropna()
        lhs, rhs = _align_indices([lhs, rhs], how="inner")

        if lhs.empty or rhs.empty:
            return np.nan

        cov = lhs.cov(rhs)
        lhs_std, rhs_std = lhs.std(), rhs.std()

        if not cov or lhs_std == 0 or rhs_std == 0:
            return np.nan
        return cov / lhs_std / rhs_std

    def isin(self, test):
        from cudf import DataFrame

        lhs = self
        rhs = None

        try:
            rhs = column.as_column(test, dtype=self.dtype)
            # if necessary, convert values via typecast
            rhs = Series(rhs.astype(self.dtype))
        except Exception:
            # pandas functionally returns all False when cleansing via
            # typecasting fails
            return Series(cudautils.zeros(len(self), dtype="bool"))

        # If categorical, combine categories first
        if is_categorical_dtype(lhs):
            lhs_cats = lhs.cat.categories._values
            rhs_cats = rhs.cat.categories._values
            if np.issubdtype(rhs_cats.dtype, lhs_cats.dtype):
                # if the categories are the same dtype, we can combine them
                cats = Series(lhs_cats.append(rhs_cats)).drop_duplicates()
                lhs = lhs.cat.set_categories(cats, is_unique=True)
                rhs = rhs.cat.set_categories(cats, is_unique=True)
            else:
                # If they're not the same dtype, short-circuit if the test
                # list doesn't have any nulls. If it does have nulls, make
                # the test list a Categorical with a single null
                if not rhs.has_nulls:
                    return Series(cudautils.zeros(len(self), dtype="bool"))
                rhs = Series(pd.Categorical.from_codes([-1], categories=[]))
                rhs = rhs.cat.set_categories(lhs_cats).astype(self.dtype)

        # fillna so we can find nulls
        if rhs.has_nulls:
            lhs = lhs.fillna(lhs._column.default_na_value())
            rhs = rhs.fillna(lhs._column.default_na_value())

        lhs = DataFrame({"x": lhs, "orig_order": cudautils.arange(len(lhs))})
        rhs = DataFrame({"x": rhs, "bool": cudautils.ones(len(rhs), "bool")})
        res = lhs.merge(rhs, on="x", how="left").sort_values(by="orig_order")
        res = res.drop_duplicates(subset="orig_order").reset_index(drop=True)
        res = res["bool"].fillna(False)
        res.name = self.name

        return res

    def unique_k(self, k):
        warnings.warn("Use .unique() instead", DeprecationWarning)
        return self.unique()

    def unique(self, method="sort", sort=True):
        """Returns unique values of this Series.
        default='sort' will be changed to 'hash' when implemented.
        """
        if method != "sort":
            msg = "non sort based unique() not implemented yet"
            raise NotImplementedError(msg)
        if not sort:
            msg = "not sorted unique not implemented yet."
            raise NotImplementedError(msg)
        if self.null_count == len(self):
            res = column.column_empty_like(self._column, newsize=0)
            return self._copy_construct(data=res)
        res = self._column.unique(method=method)
        return Series(res, name=self.name)

    def nunique(self, method="sort", dropna=True):
        """Returns the number of unique values of the Series: approximate version,
        and exact version to be moved to libgdf
        """
        if method != "sort":
            msg = "non sort based unique_count() not implemented yet"
            raise NotImplementedError(msg)
        if self.null_count == len(self):
            return 0
        return self._column.unique_count(method, dropna)

    def value_counts(self, sort=True):
        """Returns unique values of this Series.
        """

        if self.null_count == len(self):
            return Series(np.array([], dtype=np.int32), name=self.name)

        res = self.groupby(self).count()
        res.index.name = None

        if sort:
            return res.sort_values(ascending=False)
        return res

    def scale(self):
        """Scale values to [0, 1] in float64
        """
        if self.has_nulls:
            msg = "masked series not supported by this operation"
            raise NotImplementedError(msg)

        vmin = self.min()
        vmax = self.max()
        gpuarr = self._column.data_array_view
        scaled = cudautils.compute_scale(gpuarr, vmin, vmax)
        return self._copy_construct(data=scaled)

    # Absolute
    def abs(self):
        """Absolute value of each element of the series.

        Returns a new Series.
        """
        return self._unaryop("abs")

    def __abs__(self):
        return self.abs()

    # Rounding
    def ceil(self):
        """Rounds each value upward to the smallest integral value not less
        than the original.

        Returns a new Series.
        """
        return self._unaryop("ceil")

    def floor(self):
        """Rounds each value downward to the largest integral value not greater
        than the original.

        Returns a new Series.
        """
        return self._unaryop("floor")

    def hash_values(self):
        """Compute the hash of values in this column.
        """
        from cudf.core.column import numerical

        return Series(numerical.column_hash_values(self._column)).values

    def hash_encode(self, stop, use_name=False):
        """Encode column values as ints in [0, stop) using hash function.

        Parameters
        ----------
        stop : int
            The upper bound on the encoding range.
        use_name : bool
            If ``True`` then combine hashed column values
            with hashed column name. This is useful for when the same
            values in different columns should be encoded
            with different hashed values.
        Returns
        -------
        result: Series
            The encoded Series.
        """
        assert stop > 0

        from cudf.core.column import numerical

        initial_hash = np.asarray(hash(self.name)) if use_name else None
        hashed_values = numerical.column_hash_values(
            self._column, initial_hash_values=initial_hash
        )

        if hashed_values.has_nulls:
            raise ValueError("Column must have no nulls.")

        # TODO: Binary op when https://github.com/rapidsai/cudf/pull/892 merged
        mod_vals = cudautils.modulo(hashed_values.to_gpu_array(), stop)
        return Series(mod_vals, index=self.index)

    def quantile(
        self, q=0.5, interpolation="linear", exact=True, quant_index=True
    ):
        """
        Return values at the given quantile.

        Parameters
        ----------

        q : float or array-like, default 0.5 (50% quantile)
            0 <= q <= 1, the quantile(s) to compute
        interpolation : {’linear’, ‘lower’, ‘higher’, ‘midpoint’, ‘nearest’}
            This optional parameter specifies the interpolation method to use,
            when the desired quantile lies between two data points i and j:
        columns : list of str
            List of column names to include.
        exact : boolean
            Whether to use approximate or exact quantile algorithm.
        quant_index : boolean
            Whether to use the list of quantiles as index.

        Returns
        -------

        DataFrame

        """

        if isinstance(q, Number) or is_list_like(q):
            np_array_q = np.asarray(q)
            if np.logical_or(np_array_q < 0, np_array_q > 1).any():
                raise ValueError(
                    "percentiles should all \
                             be in the interval [0, 1]"
                )

        # Beyond this point, q either being scalar or list-like
        # will only have values in range [0, 1]

        if isinstance(q, Number):
            res = self._column.quantile(q, interpolation, exact)
            if len(res) == 0:
                return np.nan
            else:
                # if q is an int/float, we shouldn't be constructing series
                return res.pop()

        if not quant_index:
            return Series(
                self._column.quantile(q, interpolation, exact), name=self.name
            )
        else:
            from cudf.core.column import column_empty_like

            np_array_q = np.asarray(q)
            if len(self) == 0:
                result = column_empty_like(
                    np_array_q,
                    dtype=self.dtype,
                    masked=True,
                    newsize=len(np_array_q),
                )
            else:
                result = self._column.quantile(q, interpolation, exact)
            return Series(result, index=as_index(np_array_q), name=self.name)

    def describe(self, percentiles=None, include=None, exclude=None):
        """Compute summary statistics of a Series. For numeric
        data, the output includes the minimum, maximum, mean, median,
        standard deviation, and various quantiles. For object data, the output
        includes the count, number of unique values, the most common value, and
        the number of occurrences of the most common value.

        Parameters
        ----------
        percentiles : list-like, optional
            The percentiles used to generate the output summary statistics.
            If None, the default percentiles used are the 25th, 50th and 75th.
            Values should be within the interval [0, 1].

        Returns
        -------
        A DataFrame containing summary statistics of relevant columns from
        the input DataFrame.

        Examples
        --------
        Describing a ``Series`` containing numeric values.

        >>> import cudf
        >>> s = cudf.Series([1, 2, 3, 4, 5, 6, 7, 8, 9, 10])
        >>> print(s.describe())
           stats   values
        0  count     10.0
        1   mean      5.5
        2    std  3.02765
        3    min      1.0
        4    25%      2.5
        5    50%      5.5
        6    75%      7.5
        7    max     10.0
        """

        def _prepare_percentiles(percentiles):
            percentiles = list(percentiles)

            if not all(0 <= x <= 1 for x in percentiles):
                raise ValueError(
                    "All percentiles must be between 0 and 1, " "inclusive."
                )

            # describe always includes 50th percentile
            if 0.5 not in percentiles:
                percentiles.append(0.5)

            percentiles = np.sort(percentiles)
            return percentiles

        def _format_percentile_names(percentiles):
            return ["{0}%".format(int(x * 100)) for x in percentiles]

        def _format_stats_values(stats_data):
            return list(map(lambda x: round(x, 6), stats_data))

        def describe_numeric(self):
            # mimicking pandas
            names = (
                ["count", "mean", "std", "min"]
                + _format_percentile_names(percentiles)
                + ["max"]
            )
            data = (
                [self.count(), self.mean(), self.std(), self.min()]
                + self.quantile(percentiles).to_array(fillna="pandas").tolist()
                + [self.max()]
            )
            data = _format_stats_values(data)

            return Series(
                data=data, index=names, nan_as_null=False, name=self.name
            )

        def describe_categorical(self):
            # blocked by StringColumn/DatetimeColumn support for
            # value_counts/unique
            pass

        if percentiles is not None:
            percentiles = _prepare_percentiles(percentiles)
        else:
            # pandas defaults
            percentiles = np.array([0.25, 0.5, 0.75])

        if np.issubdtype(self.dtype, np.number):
            return describe_numeric(self)
        else:
            raise NotImplementedError(
                "Describing non-numeric columns is not " "yet supported"
            )

    def digitize(self, bins, right=False):
        """Return the indices of the bins to which each value in series belongs.

        Notes
        -----
        Monotonicity of bins is assumed and not checked.

        Parameters
        ----------
        bins : np.array
            1-D monotonically, increasing array with same type as this series.
        right : bool
            Indicates whether interval contains the right or left bin edge.

        Returns
        -------
        A new Series containing the indices.
        """
        from cudf.core.column import numerical

        return Series(numerical.digitize(self._column, bins, right))

    def shift(self, periods=1, freq=None, axis=0, fill_value=None):
        """Shift values of an input array by periods positions and store the
        output in a new array.

        Notes
        -----
        Shift currently only supports float and integer dtype columns with
        no null values.
        """
        assert axis in (None, 0) and freq is None and fill_value is None

        if self.has_nulls:
            raise AssertionError(
                "Shift currently requires columns with no " "null values"
            )

        if not np.issubdtype(self.dtype, np.number):
            raise NotImplementedError(
                "Shift currently only supports " "numeric dtypes"
            )
        if periods == 0:
            return self

        input_dary = self.to_gpu_array()
        output_dary = rmm.device_array_like(input_dary)
        if output_dary.size > 0:
            cudautils.gpu_shift.forall(output_dary.size)(
                input_dary, output_dary, periods
            )
        return Series(output_dary, name=self.name, index=self.index)

    def diff(self, periods=1):
        """Calculate the difference between values at positions i and i - N in
        an array and store the output in a new array.

        Notes
        -----
        Diff currently only supports float and integer dtype columns with
        no null values.
        """
        if self.has_nulls:
            raise AssertionError(
                "Diff currently requires columns with no " "null values"
            )

        if not np.issubdtype(self.dtype, np.number):
            raise NotImplementedError(
                "Diff currently only supports " "numeric dtypes"
            )

        input_dary = self.to_gpu_array()
        output_dary = rmm.device_array_like(input_dary)
        if output_dary.size > 0:
            cudautils.gpu_diff.forall(output_dary.size)(
                input_dary, output_dary, periods
            )
        return Series(output_dary, name=self.name, index=self.index)

    def groupby(
        self,
        by=None,
        group_series=None,
        level=None,
        sort=True,
        group_keys=True,
        as_index=None,
        dropna=True,
    ):
        if group_keys is not True:
            raise NotImplementedError(
                "The group_keys keyword is not yet implemented"
            )

        from cudf.core.groupby.groupby import SeriesGroupBy

        return SeriesGroupBy(
            self,
            by=by,
            level=level,
            sort=sort,
            as_index=as_index,
            dropna=dropna,
        )

    @copy_docstring(Rolling)
    def rolling(
        self, window, min_periods=None, center=False, axis=0, win_type=None
    ):
        return Rolling(
            self,
            window,
            min_periods=min_periods,
            center=center,
            axis=axis,
            win_type=win_type,
        )

    @ioutils.doc_to_json()
    def to_json(self, path_or_buf=None, *args, **kwargs):
        """{docstring}"""
        import cudf.io.json as json

        json.to_json(self, path_or_buf=path_or_buf, *args, **kwargs)

    @ioutils.doc_to_hdf()
    def to_hdf(self, path_or_buf, key, *args, **kwargs):
        """{docstring}"""
        import cudf.io.hdf as hdf

        hdf.to_hdf(path_or_buf, key, self, *args, **kwargs)

    @ioutils.doc_to_dlpack()
    def to_dlpack(self):
        """{docstring}"""
        import cudf.io.dlpack as dlpack

        return dlpack.to_dlpack(self)

    def rename(self, index=None, copy=True):
        """
        Alter Series name.

        Change Series.name with a scalar value.

        Parameters
        ----------
        index : Scalar, optional
            Scalar to alter the Series.name attribute
        copy : boolean, default True
            Also copy underlying data

        Returns
        -------
        Series

        Difference from pandas:
          * Supports scalar values only for changing name attribute
          * Not supporting: inplace, level
        """
        out = self.copy(deep=False)
        out = out.set_index(self.index)
        if index:
            out.name = index

        return out.copy(deep=copy)

    def searchsorted(self, value, side="left"):
        """Find indices where elements should be inserted to maintain order

        Parameters
        ----------
        value : array_like
            Column of values to search for
        side : str {‘left’, ‘right’} optional
            If ‘left’, the index of the first suitable location found is given.
            If ‘right’, return the last such index

        Returns
        -------
        A Column of insertion points with the same shape as value
        """
        outcol = self._column.searchsorted(value, side)
        return Series(outcol).values

    @property
    def is_unique(self):
        return self._column.is_unique

    @property
    def is_monotonic(self):
        return self._column.is_monotonic_increasing

    @property
    def is_monotonic_increasing(self):
        return self._column.is_monotonic_increasing

    @property
    def is_monotonic_decreasing(self):
        return self._column.is_monotonic_decreasing

    @property
    def __cuda_array_interface__(self):
        return self._column.__cuda_array_interface__

    def repeat(self, repeats, axis=None):
        assert axis in (None, 0)
        data = self._column.repeat(repeats)
        new_index = self.index.repeat(repeats)
        return Series(data, index=new_index, name=self.name)

    def _align_to_index(
        self, index, how="outer", sort=True, allow_non_unique=False
    ):

        """
        Align to the given Index. See _align_indices below.
        """
        index = as_index(index)
        if self.index.equals(index):
            return self
        if not allow_non_unique:
            if len(self) != len(self.index.unique()) or len(index) != len(
                index.unique()
            ):
                raise ValueError("Cannot align indices with non-unique values")
        lhs = self.to_frame(0)
        rhs = cudf.DataFrame(index=as_index(index))
        result = lhs.join(rhs, how=how, sort=sort)[0]
        return result
    
    def merge(self, other):

        dummy = 'name'
        l_name = self.name
        r_name = other.name

        if l_name is None and r_name is not None:
            self.name = r_name
            left_on = right_on = r_name
        if r_name is None and l_name is not None:
            other.name = l_name
            left_on = right_on = l_name 
        if l_name is None and r_name is None:
            self.name = dummy
            other.name = dummy
            left_on = right_on = dummy

        result = super()._merge(other, left_on=left_on, right_on=right_on, how='inner', left_index=False, right_index=False, on=None, lsuffix=None, rsuffix=None, method='hash')

        return result


    # a left join would just return self
    # an outer join would return a dataframe
    # 





truediv_int_dtype_corrections = {
    "int16": "float32",
    "int32": "float32",
    "int64": "float64",
    "bool": "float32",
    "int": "float",
}


class DatetimeProperties(object):
    def __init__(self, series):
        self.series = series

    @property
    def year(self):
        return self.get_dt_field("year")

    @property
    def month(self):
        return self.get_dt_field("month")

    @property
    def day(self):
        return self.get_dt_field("day")

    @property
    def hour(self):
        return self.get_dt_field("hour")

    @property
    def minute(self):
        return self.get_dt_field("minute")

    @property
    def second(self):
        return self.get_dt_field("second")

    @property
    def weekday(self):
        return self.get_dt_field("weekday")

    def get_dt_field(self, field):
        out_column = self.series._column.get_dt_field(field)
        return Series(
            data=out_column, index=self.series._index, name=self.series.name
        )


def _align_indices(series_list, how="outer", allow_non_unique=False):
    """
    Internal util to align the indices of a list of Series objects

    series_list : list of Series objects
    how : {"outer", "inner"}
        If "outer", the values of the resulting index are the
        unique values of the index obtained by concatenating
        the indices of all the series.
        If "inner", the values of the resulting index are
        the values common to the indices of all series.
    allow_non_unique : bool
        Whether or not to allow non-unique valued indices in the input
        series.
    """
    if len(series_list) <= 1:
        return series_list

    # check if all indices are the same
    head = series_list[0].index

    all_index_equal = True
    for sr in series_list[1:]:
        if not sr.index.equals(head):
            all_index_equal = False
            break

    if all_index_equal:
        return series_list

    if how == "outer":
        combined_index = cudf.core.reshape.concat(
            [sr.index for sr in series_list]
        ).unique()
    else:
        combined_index = series_list[0].index
        for sr in series_list[1:]:
            combined_index = (
                cudf.DataFrame(index=sr.index).join(
                    cudf.DataFrame(index=combined_index),
                    sort=True,
                    how="inner",
                )
            ).index

    # align all Series to the combined index
    result = [
        sr._align_to_index(
            combined_index, how=how, allow_non_unique=allow_non_unique
        )
        for sr in series_list
    ]

    return result<|MERGE_RESOLUTION|>--- conflicted
+++ resolved
@@ -139,17 +139,12 @@
     @classmethod
     def _from_table(cls, table):
         name = next(iter(table._data.keys()))
-<<<<<<< HEAD
         data = next(iter(table._data.values()))
         if table._index is None:
             index = None
         else:
             index=Index._from_table(table._index)
         return cls(data=data, index=index, name=name)
-=======
-        data = next(iter(table._data.columns))
-        return cls(data=data, index=Index._from_table(table._index), name=name)
->>>>>>> 8e1f4a7b
 
     @property
     def _column(self):
