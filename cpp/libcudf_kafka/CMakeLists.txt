--- conflicted
+++ resolved
@@ -22,11 +22,7 @@
 
 project(
   CUDF_KAFKA
-<<<<<<< HEAD
-  VERSION 23.12.01
-=======
   VERSION 24.02.00
->>>>>>> 82f6a535
   LANGUAGES CXX
 )
 
