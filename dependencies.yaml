--- conflicted
+++ resolved
@@ -492,10 +492,5 @@
     common:
       - output_types: [conda, requirements, pyproject]
         packages:
-<<<<<<< HEAD
           - dask-cuda==23.6.*
-          - numba>=0.56.2
-=======
-          - dask-cuda==23.4.*
-          - *numba
->>>>>>> 698fcf63
+          - *numba