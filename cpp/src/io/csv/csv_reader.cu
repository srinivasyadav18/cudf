/*
 * Copyright (c) 2018, NVIDIA CORPORATION.
 *
 * Licensed under the Apache License, Version 2.0 (the "License");
	 * you may not use this file except in compliance with the License.
 * You may obtain a copy of the License at
 *
 *     http://www.apache.org/licenses/LICENSE-2.0
 *
 * Unless required by applicable law or agreed to in writing, software
 * distributed under the License is distributed on an "AS IS" BASIS,
 * WITHOUT WARRANTIES OR CONDITIONS OF ANY KIND, either express or implied.
 * See the License for the specific language governing permissions and
 * limitations under the License.
 */

/**
 * @file csv-reader.cu  code to read csv data
 *
 * CSV Reader
 */


#include <cuda_runtime.h>

#include <algorithm>
#include <iostream>
#include <numeric>
#include <string>
#include <vector>

#include <stdio.h>
#include <stdlib.h>

#include <unistd.h>
#include <fcntl.h>
#include <sys/types.h>
#include <sys/stat.h>
#include <sys/mman.h>

#include <thrust/scan.h>
#include <thrust/reduce.h>
#include <thrust/device_ptr.h>
#include <thrust/execution_policy.h>

#include <thrust/host_vector.h>

#include "type_conversion.cuh"
#include "datetime_parser.cuh"

#include "cudf.h"
#include "utilities/error_utils.hpp"
#include "utilities/trie.cuh"
#include "utilities/type_dispatcher.hpp"
#include "utilities/cudf_utils.h" 

#include "rmm/rmm.h"
#include "rmm/thrust_rmm_allocator.h"
#include "io/comp/io_uncomp.h"

constexpr size_t max_chunk_bytes = 64*1024*1024; // 64MB

using std::vector;
using std::string;

using cu_reccnt_t = unsigned long long int;
using cu_recstart_t = unsigned long long int;


/**---------------------------------------------------------------------------*
 * @brief Struct used for internal parsing state
 *---------------------------------------------------------------------------**/
typedef struct raw_csv_ {
    char *				data;			// on-device: the raw unprocessed CSV data - loaded as a large char * array
    cu_recstart_t*		recStart;		// on-device: Starting position of the records.

    ParseOptions        opts;			// options to control parsing behavior

    long				num_bytes;		// host: the number of bytes in the data
    long				num_bits;		// host: the number of 64-bit bitmaps (different than valid)
	gdf_size_type 		num_records;  	// host: number of records loaded into device memory, and then number of records to read
	// int				num_cols;		// host: number of columns
	int					num_active_cols;	// host: number of columns that will be return to user.
	int					num_actual_cols;	// host: number of columns in the file --- based on the number of columns in header
    vector<gdf_dtype>	dtypes;			// host: array of dtypes (since gdf_columns are not created until end)
    vector<string>		col_names;		// host: array of column names
    bool* 				h_parseCol;		// host   : array of booleans stating if column should be parsed in reading process: parseCol[x]=false means that the column x needs to be filtered out.
    bool* 				d_parseCol;		// device : array of booleans stating if column should be parsed in reading process: parseCol[x]=false means that the column x needs to be filtered out.

    long        byte_range_offset;  // offset into the data to start parsing
    long        byte_range_size;    // length of the data of interest to parse

    gdf_size_type header_row;       ///< host: Row index of the header
    gdf_size_type nrows;            ///< host: Number of rows to read. -1 for all rows
    gdf_size_type skiprows;         ///< host: Number of rows to skip from the start
    gdf_size_type skipfooter;       ///< host: Number of rows to skip from the end
    std::vector<char> header;       ///< host: Header row data, for parsing column names
    string prefix;                  ///< host: Prepended to column ID if there is no header or input column names

    rmm::device_vector<SerialTrieNode>	d_trueTrie;	// device: serialized trie of values to recognize as true
    rmm::device_vector<SerialTrieNode>	d_falseTrie;// device: serialized trie of values to recognize as false
    rmm::device_vector<SerialTrieNode>	d_naTrie;	// device: serialized trie of NA values
} raw_csv_t;

typedef struct column_data_ {
	unsigned long long countFloat;
	unsigned long long countDateAndTime;
	unsigned long long countString;
	unsigned long long countInt8;
	unsigned long long countInt16;
	unsigned long long countInt32;
	unsigned long long countInt64;
	gdf_size_type countNULL;
} column_data_t;

using string_pair = std::pair<const char*,size_t>;

//
//---------------create and process ---------------------------------------------
//
gdf_error parseArguments(csv_read_arg *args, raw_csv_t *csv);
// gdf_error getColNamesAndTypes(const char **col_names, const  char **dtypes, raw_csv_t *d);
gdf_error inferCompressionType(const char* compression_arg, const char* filepath, string& compression_type);
gdf_error getUncompressedHostData(const char* h_data, size_t num_bytes, 
	const string& compression, 
	vector<char>& h_uncomp_data);
gdf_error uploadDataToDevice(const char* h_uncomp_data, size_t h_uncomp_size, raw_csv_t * raw_csv);
gdf_error allocateGdfDataSpace(gdf_column *);
gdf_dtype convertStringToDtype(std::string &dtype);

#define checkError(error, txt)  if ( error != GDF_SUCCESS) { std::cerr << "ERROR:  " << error <<  "  in "  << txt << std::endl;  return error; }

//
//---------------CUDA Kernel ---------------------------------------------
//

__device__ int findSetBit(int tid, long num_bits, uint64_t *f_bits, int x);

gdf_error launch_countRecords(const char* h_data, size_t h_size, raw_csv_t * raw_csv, gdf_size_type& rec_cnt);
gdf_error launch_storeRecordStart(const char* h_data, size_t h_size, raw_csv_t * csvData);
gdf_error launch_dataConvertColumns(raw_csv_t * raw_csv, void** d_gdf,  gdf_valid_type** valid, gdf_dtype* d_dtypes, string_pair **str_cols, unsigned long long *);

gdf_error launch_dataTypeDetection(raw_csv_t * raw_csv, column_data_t* d_columnData);

__global__ void countRecords(char *data, const char terminator, const char quotechar, long num_bytes, long num_bits, cu_reccnt_t* num_records);
__global__ void storeRecordStart(char *data, size_t chunk_offset, 
	const char terminator, const char quotechar, bool include_first_row,
	long num_bytes, long num_bits, cu_reccnt_t* num_records,
	cu_recstart_t* recStart);
__global__ void convertCsvToGdf(char *csv, const ParseOptions opts,
	gdf_size_type num_records, int num_columns, bool *parseCol,
	cu_recstart_t *recStart, gdf_dtype *dtype, void **gdf_data, gdf_valid_type **valid,
	string_pair **str_cols, unsigned long long *num_valid);
__global__ void dataTypeDetection(char *raw_csv, const ParseOptions opts,
	gdf_size_type num_records, int num_columns, bool *parseCol,
	cu_recstart_t *recStart, column_data_t* d_columnData);

//
//---------------CUDA Valid (8 blocks of 8-bits) Bitmap Kernels ---------------------------------------------
//
__device__ long whichBitmap(long record) { return (record/8);  }
__device__ int whichBit(long record) { return (record % 8);  }

__inline__ __device__ void validAtomicOR(gdf_valid_type* address, gdf_valid_type val)
{
	int32_t *base_address = (int32_t*)((gdf_valid_type*)address - ((size_t)address & 3));
	int32_t int_val = (int32_t)val << (((size_t) address & 3) * 8);

	atomicOr(base_address, int_val);
}

__device__ void setBit(gdf_valid_type* address, int bit) {
	gdf_valid_type bitMask[8] 		= {1, 2, 4, 8, 16, 32, 64, 128};
	validAtomicOR(address, bitMask[bit]);
}


/**---------------------------------------------------------------------------*
 * @brief Estimates the maximum expected length or a row, based on the number 
 * of columns
 * 
 * If the number of columns is not available, it will return a value large 
 * enough for most use cases
 * 
 * @param[in] num_columns Number of columns in the CSV file (optional)
 * 
 * @return Estimated maximum size of a row, in bytes
 *---------------------------------------------------------------------------**/
 constexpr size_t calculateMaxRowSize(int num_columns=0) noexcept {
	constexpr size_t max_row_bytes = 16*1024; // 16KB
	constexpr size_t column_bytes = 64;
	constexpr size_t base_padding = 1024; // 1KB
	if (num_columns == 0){
		// Use flat size if the number of columns is not known
		return max_row_bytes;
	}
	else {
		// Expand the size based on the number of columns, if available
		return base_padding + num_columns * column_bytes; 
	}
}
/**
* @brief Removes the first and Last quote in the string
*/
string removeQuotes(string str, char quotechar) {
	// Exclude first and last quotation char
	const size_t first_quote = str.find(quotechar);
	if (first_quote != string::npos) {
		str.erase(first_quote, 1);
	}
	const size_t  last_quote = str.rfind(quotechar);
	if (last_quote != string::npos) {
		str.erase(last_quote, 1);
	}

	return str;
}

/**
 * @brief Parse the first row to set the column names in the raw_csv parameter 
 *
 * The first row can be either the header row, or the first data row
 *
 * @param[in,out] raw_csv Structure containing the csv parsing parameters
 * and intermediate results
 * 
 * @return gdf_error with error code on failure, otherwise GDF_SUCCESS
*/
gdf_error setColumnNamesFromCsv(raw_csv_t* raw_csv) {
	vector<char> first_row = raw_csv->header;
	// No header, read the first data row
	if (first_row.empty()) {
		cu_recstart_t first_row_len{};
		// If file only contains one row, raw_csv->recStart[1] is not valid
		if (raw_csv->num_records > 1) {
			CUDA_TRY(cudaMemcpy(&first_row_len, raw_csv->recStart + 1, sizeof(cu_recstart_t), cudaMemcpyDefault));
		}
		else {
			// File has one row - use the file size for the row size
			first_row_len = raw_csv->num_bytes / sizeof(char);
		}
		first_row.resize(first_row_len);
		CUDA_TRY(cudaMemcpy(first_row.data(), raw_csv->data, first_row_len * sizeof(char), cudaMemcpyDefault));
	}

	int num_cols = 0;

	bool quotation	= false;
	for (size_t pos = 0, prev = 0; pos < first_row.size(); ++pos) {
		// Flip the quotation flag if current character is a quotechar
		if(first_row[pos] == raw_csv->opts.quotechar) {
			quotation = !quotation;
		}
		// Check if end of a column/row
		else if (pos == first_row.size() - 1 ||
				 (!quotation && first_row[pos] == raw_csv->opts.delimiter)) {
			// This is the header, add the column name
			if (raw_csv->header_row >= 0) {
				// Include the current character, in case the line is not terminated
				int col_name_len = pos - prev + 1;
				// Exclude the delimiter/terminator is present
				if (first_row[pos] == raw_csv->opts.delimiter || first_row[pos] == raw_csv->opts.terminator) {
					--col_name_len;
				}
				// Also exclude '\r' character at the end of the column name if it's part of the terminator
				if (col_name_len > 0 &&
					raw_csv->opts.terminator == '\n' &&
					first_row[pos] == '\n' &&
					first_row[pos - 1] == '\r') {
					--col_name_len;
				}

				const string new_col_name(first_row.data() + prev, col_name_len);
				raw_csv->col_names.push_back(removeQuotes(new_col_name, raw_csv->opts.quotechar));
			}
			else {
				// This is the first data row, add the automatically generated name
				raw_csv->col_names.push_back(raw_csv->prefix + std::to_string(num_cols));
			}
			num_cols++;

			// Skip adjacent delimiters if delim_whitespace is set
			while (raw_csv->opts.multi_delimiter &&
				   pos < first_row.size() &&
				   first_row[pos] == raw_csv->opts.delimiter && 
				   first_row[pos + 1] == raw_csv->opts.delimiter) {
				++pos;
			}
			prev = pos + 1;
		}
	}
	return GDF_SUCCESS;
}

/**---------------------------------------------------------------------------*
 * @brief Read in a CSV file, extract all fields and return 
 * a GDF (array of gdf_columns)
 *
 * @param[in,out] args Structure containing both the the input arguments 
 * and the returned data
 *
 * @return gdf_error
 *---------------------------------------------------------------------------**/
gdf_error read_csv(csv_read_arg *args)
{
	gdf_error error = gdf_error::GDF_SUCCESS;

	//-----------------------------------------------------------------------------
	// create the CSV data structure - this will be filled in as the CSV data is processed.
	// Done first to validate data types
	raw_csv_t * raw_csv = new raw_csv_t();
	// error = parseArguments(args, raw_csv);
	raw_csv->num_actual_cols	= args->num_cols;
	raw_csv->num_active_cols	= args->num_cols;
	raw_csv->num_records		= 0;

	raw_csv->header_row = args->header;
	raw_csv->skiprows = args->skiprows;
	raw_csv->skipfooter = args->skipfooter;
	raw_csv->nrows = args->nrows;
	raw_csv->prefix = args->prefix == nullptr ? "" : string(args->prefix);

	if (args->delim_whitespace) {
		raw_csv->opts.delimiter = ' ';
		raw_csv->opts.multi_delimiter = true;
	} else {
		raw_csv->opts.delimiter = args->delimiter;
		raw_csv->opts.multi_delimiter = false;
	}
	if (args->windowslinetermination) {
		raw_csv->opts.terminator = '\n';
	} else {
		raw_csv->opts.terminator = args->lineterminator;
	}
	if (args->quotechar != '\0' && args->quoting != QUOTE_NONE) {
		raw_csv->opts.quotechar = args->quotechar;
		raw_csv->opts.keepquotes = false;
		raw_csv->opts.doublequote = args->doublequote;
	} else {
		raw_csv->opts.quotechar = '\0';
		raw_csv->opts.keepquotes = true;
		raw_csv->opts.doublequote = false;
	}
	raw_csv->opts.skipblanklines = args->skip_blank_lines;
	raw_csv->opts.comment = args->comment;
	raw_csv->opts.dayfirst = args->dayfirst;
	raw_csv->opts.decimal = args->decimal;
	raw_csv->opts.thousands = args->thousands;
	if (raw_csv->opts.decimal == raw_csv->opts.delimiter) {
		checkError(GDF_INVALID_API_CALL, "Decimal point cannot be the same as the delimiter");
	}
	if (raw_csv->opts.thousands == raw_csv->opts.delimiter) {
		checkError(GDF_INVALID_API_CALL, "Thousands separator cannot be the same as the delimiter");
	}

	string compression_type;
	error = inferCompressionType(args->compression, args->filepath_or_buffer, compression_type);
	checkError(error, "call to inferCompressionType");

	raw_csv->byte_range_offset = args->byte_range_offset;
	raw_csv->byte_range_size = args->byte_range_size;
	if (raw_csv->byte_range_offset > 0 || raw_csv->byte_range_size > 0) {
		if (raw_csv->nrows >= 0 || raw_csv->skiprows > 0 || raw_csv->skipfooter > 0) {
			checkError(GDF_INVALID_API_CALL, 
				"Cannot manually limit rows to be read when using the byte range parameter");
		}
		if (compression_type != "none") {
			checkError(GDF_INVALID_API_CALL, 
				"Cannot read compressed input when using the byte range parameter");
		}
	}

	// Handle user-defined booleans values, whereby field data is substituted
	// with true/false values; CUDF booleans are int types of 0 or 1
	vector<string> true_values{"True", "TRUE"};
	if (args->true_values != nullptr && args->num_true_values > 0) {
		for (int i = 0; i < args->num_true_values; ++i) {
			true_values.emplace_back(args->true_values[i]);
		}
	}
	raw_csv->d_trueTrie = createSerializedTrie(true_values);
	raw_csv->opts.trueValuesTrie = raw_csv->d_trueTrie.data().get();

	vector<string> false_values{"False", "FALSE"};
	if (args->false_values != nullptr && args->num_false_values > 0) {
		for (int i = 0; i < args->num_false_values; ++i) {
			false_values.emplace_back(args->false_values[i]);
		}
	}
	raw_csv->d_falseTrie = createSerializedTrie(false_values);
	raw_csv->opts.falseValuesTrie = raw_csv->d_falseTrie.data().get();

	if (args->na_filter && 
		(args->keep_default_na || (args->na_values != nullptr && args->num_na_values > 0))) {
		vector<string> na_values{
			"#N/A", "#N/A N/A", "#NA", "-1.#IND", 
			"-1.#QNAN", "-NaN", "-nan", "1.#IND", 
			"1.#QNAN", "N/A", "NA", "NULL", 
			"NaN", "n/a", "nan", "null"};
		if(!args->keep_default_na){
			na_values.clear();
		}

		if (args->na_values != nullptr && args->num_na_values > 0) {
			for (int i = 0; i < args->num_na_values; ++i) {
				na_values.emplace_back(args->na_values[i]);
			}
		}

		raw_csv->d_naTrie = createSerializedTrie(na_values);
		raw_csv->opts.naValuesTrie = raw_csv->d_naTrie.data().get();
	}

	//-----------------------------------------------------------------------------
	// memory map in the data
	void * 	map_data = NULL;
	size_t	map_size = 0;
	size_t	map_offset = 0;
	int fd = 0;
	if (args->input_data_form == gdf_csv_input_form::FILE_PATH)
	{
		fd = open(args->filepath_or_buffer, O_RDONLY );
		if (fd < 0) 		{ close(fd); checkError(GDF_FILE_ERROR, "Error opening file"); }

		struct stat st{};
		if (fstat(fd, &st)) { close(fd); checkError(GDF_FILE_ERROR, "cannot stat file");   }
	
		const auto file_size = st.st_size;
		const auto page_size = sysconf(_SC_PAGESIZE);

		if (args->byte_range_offset >= (size_t)file_size) { 
			close(fd); 
			checkError(GDF_INVALID_API_CALL, "The byte_range offset is larger than the file size");
		}

		// Have to align map offset to page size
		map_offset = (args->byte_range_offset/page_size)*page_size;

		// Set to rest-of-the-file size, will reduce based on the byte range size
		raw_csv->num_bytes = map_size = file_size - map_offset;

		// Include the page padding in the mapped size
		const size_t page_padding = args->byte_range_offset - map_offset;
		const size_t padded_byte_range_size = raw_csv->byte_range_size + page_padding;

		if (raw_csv->byte_range_size != 0 && padded_byte_range_size < map_size) {
			// Need to make sure that w/ padding we don't overshoot the end of file
			map_size = min(padded_byte_range_size + calculateMaxRowSize(args->num_cols), map_size);

		}

		// Ignore page padding for parsing purposes
		raw_csv->num_bytes = map_size - page_padding;

		map_data = mmap(0, map_size, PROT_READ, MAP_PRIVATE, fd, map_offset);
	
		if (map_data == MAP_FAILED || map_size==0) { close(fd); checkError(GDF_C_ERROR, "Error mapping file"); }
	}
	else if (args->input_data_form == gdf_csv_input_form::HOST_BUFFER)
	{
		map_data = (void *)args->filepath_or_buffer;
		raw_csv->num_bytes = map_size = args->buffer_size;
	}
	else { checkError(GDF_C_ERROR, "invalid input type"); }

	const char* h_uncomp_data;
	size_t h_uncomp_size = 0;
	// Used when the input data is compressed, to ensure the allocated uncompressed data is freed
	vector<char> h_uncomp_data_owner;
	if (compression_type == "none") {
		// Do not use the owner vector here to avoid copying the whole file to the heap
		h_uncomp_data = (const char*)map_data + (args->byte_range_offset - map_offset);
		h_uncomp_size = raw_csv->num_bytes;
	}
	else {
		error = getUncompressedHostData( (const char *)map_data, map_size, compression_type, h_uncomp_data_owner);
		checkError(error, "call to getUncompressedHostData");
		h_uncomp_data = h_uncomp_data_owner.data();
		h_uncomp_size = h_uncomp_data_owner.size();
	}
	assert(h_uncomp_data != nullptr);
	assert(h_uncomp_size != 0);

	error = launch_countRecords(h_uncomp_data, h_uncomp_size, raw_csv, raw_csv->num_records);
	checkError(error, "call to record number of rows");

	//-----------------------------------------------------------------------------
	//-- Allocate space to hold the record starting points
	const bool last_line_terminated = (h_uncomp_data[h_uncomp_size - 1] == raw_csv->opts.terminator);
	// If the last line is not terminated, allocate space for the EOF entry (added later)
	const gdf_size_type record_start_count = raw_csv->num_records + (last_line_terminated ? 0 : 1);
	RMM_TRY( RMM_ALLOC(&raw_csv->recStart, sizeof(cu_recstart_t) * record_start_count, 0) ); 

	//-----------------------------------------------------------------------------
	//-- Scan data and set the starting positions
	error = launch_storeRecordStart(h_uncomp_data, h_uncomp_size, raw_csv);
	checkError(error, "call to record initial position store");

	// Previous kernel stores the record pinput_file.typeositions as encountered by all threads
	// Sort the record positions as subsequent processing may require filtering
	// certain rows or other processing on specific records
	thrust::sort(rmm::exec_policy()->on(0), raw_csv->recStart, raw_csv->recStart + raw_csv->num_records);

	// Currently, ignoring lineterminations within quotes is handled by recording
	// the records of both, and then filtering out the records that is a quotechar
	// or a linetermination within a quotechar pair. The future major refactoring
	// of csv_reader and its kernels will probably use a different tactic.
	if (raw_csv->opts.quotechar != '\0') {
		vector<cu_recstart_t> h_rec_starts(raw_csv->num_records);
		const size_t rec_start_size = sizeof(cu_recstart_t) * (h_rec_starts.size());
		CUDA_TRY( cudaMemcpy(h_rec_starts.data(), raw_csv->recStart, rec_start_size, cudaMemcpyDeviceToHost) );

		auto recCount = raw_csv->num_records;

		bool quotation = false;
		for (gdf_size_type i = 1; i < raw_csv->num_records; ++i) {
			if (h_uncomp_data[h_rec_starts[i] - 1] == raw_csv->opts.quotechar) {
				quotation = !quotation;
				h_rec_starts[i] = raw_csv->num_bytes;
				recCount--;
			}
			else if (quotation) {
				h_rec_starts[i] = raw_csv->num_bytes;
				recCount--;
			}
		}

		CUDA_TRY( cudaMemcpy(raw_csv->recStart, h_rec_starts.data(), rec_start_size, cudaMemcpyHostToDevice) );
		thrust::sort(rmm::exec_policy()->on(0), raw_csv->recStart, raw_csv->recStart + raw_csv->num_records);
		raw_csv->num_records = recCount;
	}

	if (!last_line_terminated){
		// Add the EOF as the last record when the terminator is missing in the last line
		const cu_recstart_t eof_offset = h_uncomp_size;
		CUDA_TRY(cudaMemcpy(raw_csv->recStart + raw_csv->num_records, &eof_offset, sizeof(cu_recstart_t), cudaMemcpyDefault));
		// Update the record count
		++raw_csv->num_records;
	}

	error = uploadDataToDevice(h_uncomp_data, h_uncomp_size, raw_csv);
	if (error != GDF_SUCCESS) {
		return error;
	}

	//-----------------------------------------------------------------------------
	//-- Populate the header

	// Check if the user gave us a list of column names
	if(args->names == nullptr) {

		error = setColumnNamesFromCsv(raw_csv);
		if (error != GDF_SUCCESS) {
			return error;
		}
		const int h_num_cols = raw_csv->col_names.size();

		// Allocating a boolean array that will use to state if a column needs to read or filtered.
		raw_csv->h_parseCol = (bool*)malloc(sizeof(bool) * (h_num_cols));
		RMM_TRY( RMM_ALLOC((void**)&raw_csv->d_parseCol,(sizeof(bool) * (h_num_cols)),0 ) );
		for (int i = 0; i<h_num_cols; i++)
			raw_csv->h_parseCol[i]=true;
		
		// Rename empty column names to "Unnamed: col_index"
		for (size_t col_idx = 0; col_idx < raw_csv->col_names.size(); ++col_idx) {
			if (raw_csv->col_names[col_idx].empty()) {
				raw_csv->col_names[col_idx] = string("Unnamed: ") + std::to_string(col_idx);
			}
		}

		int h_dup_cols_removed = 0;
		// Looking for duplicates
		for (auto it = raw_csv->col_names.begin(); it != raw_csv->col_names.end(); it++){
			bool found_dupe = false;
			for (auto it2 = (it+1); it2 != raw_csv->col_names.end(); it2++){
				if (*it==*it2){
					found_dupe=true;
					break;
				}
			}
			if(found_dupe){
				int count=1;
				for (auto it2 = (it+1); it2 != raw_csv->col_names.end(); it2++){
					if (*it==*it2){
						if(args->mangle_dupe_cols){
							// Replace all the duplicates of column X with X.1,X.2,... First appearance stays as X.
							std::string newColName  = *it2;
							newColName += "." + std::to_string(count); 
							count++;
							*it2 = newColName;							
						} else{
							// All duplicate fields will be ignored.
							int pos=std::distance(raw_csv->col_names.begin(), it2);
							raw_csv->h_parseCol[pos]=false;
							h_dup_cols_removed++;
						}
					}
				}
			}
		}

		raw_csv->num_actual_cols = h_num_cols;							// Actual number of columns in the CSV file
		raw_csv->num_active_cols = h_num_cols-h_dup_cols_removed;		// Number of fields that need to be processed based on duplicatation fields

		CUDA_TRY(cudaMemcpy(raw_csv->d_parseCol, raw_csv->h_parseCol, sizeof(bool) * (h_num_cols), cudaMemcpyHostToDevice));
	}
	else {
		raw_csv->h_parseCol = (bool*)malloc(sizeof(bool) * (args->num_cols));
		RMM_TRY( RMM_ALLOC((void**)&raw_csv->d_parseCol,(sizeof(bool) * (args->num_cols)),0 ) );

		for (int i = 0; i<raw_csv->num_actual_cols; i++){
			raw_csv->h_parseCol[i]=true;
			std::string col_name 	= args->names[i];
			raw_csv->col_names.push_back(col_name);

		}
		CUDA_TRY(cudaMemcpy(raw_csv->d_parseCol, raw_csv->h_parseCol, sizeof(bool) * (args->num_cols), cudaMemcpyHostToDevice));
	}

	// User can give
	if (args->use_cols_int!=NULL || args->use_cols_char!=NULL){
		if(args->use_cols_int!=NULL){
			for (int i = 0; i<raw_csv->num_actual_cols; i++)
				raw_csv->h_parseCol[i]=false;
			for(int i=0; i < args->use_cols_int_len; i++){
				int pos = args->use_cols_int[i];
				raw_csv->h_parseCol[pos]=true;
			}
			raw_csv->num_active_cols = args->use_cols_int_len;
		}else{
			for (int i = 0; i<raw_csv->num_actual_cols; i++)
				raw_csv->h_parseCol[i]=false;
			int countFound=0;
			for(int i=0; i < args->use_cols_char_len; i++){
				std::string colName(args->use_cols_char[i]);
				for (auto it = raw_csv->col_names.begin(); it != raw_csv->col_names.end(); it++){
					if(colName==*it){
						countFound++;
						int pos=std::distance(raw_csv->col_names.begin(), it);
						raw_csv->h_parseCol[pos]=true;
						break;
					}
				}
			}
			raw_csv->num_active_cols = countFound;
		}
		CUDA_TRY(cudaMemcpy(raw_csv->d_parseCol, raw_csv->h_parseCol, sizeof(bool) * (raw_csv->num_actual_cols), cudaMemcpyHostToDevice));
	}


	//-----------------------------------------------------------------------------
	//---  done with host data
	if (args->input_data_form == gdf_csv_input_form::FILE_PATH)
	{
		close(fd);
		munmap(map_data, map_size);
	}


	//-----------------------------------------------------------------------------
	//--- Auto detect types of the vectors

	if(args->dtype==NULL){
		if (raw_csv->num_records == 0) {
			checkError(GDF_INVALID_API_CALL, "read_csv: no data available for data type inference");
		}

		column_data_t *d_ColumnData,*h_ColumnData;

		h_ColumnData = (column_data_t*)malloc(sizeof(column_data_t) * (raw_csv->num_active_cols));
		RMM_TRY( RMM_ALLOC((void**)&d_ColumnData,(sizeof(column_data_t) * (raw_csv->num_active_cols)),0 ) );

		CUDA_TRY( cudaMemset(d_ColumnData,	0, 	(sizeof(column_data_t) * (raw_csv->num_active_cols)) ) ) ;

		launch_dataTypeDetection(raw_csv, d_ColumnData);

		CUDA_TRY( cudaMemcpy(h_ColumnData,d_ColumnData, sizeof(column_data_t) * (raw_csv->num_active_cols), cudaMemcpyDeviceToHost));

	    vector<gdf_dtype>	d_detectedTypes;			// host: array of dtypes (since gdf_columns are not created until end)

		raw_csv->dtypes.clear();

		for(int col = 0; col < raw_csv->num_active_cols; col++){
			unsigned long long countInt = h_ColumnData[col].countInt8+h_ColumnData[col].countInt16+
										  h_ColumnData[col].countInt32+h_ColumnData[col].countInt64;

			if (h_ColumnData[col].countNULL == raw_csv->num_records){
				d_detectedTypes.push_back(GDF_INT8); // Entire column is NULL. Allocating the smallest amount of memory
			} else if(h_ColumnData[col].countString>0L){
				d_detectedTypes.push_back(GDF_CATEGORY); // For auto-detection, we are currently not supporting strings.
			} else if(h_ColumnData[col].countDateAndTime>0L){
				d_detectedTypes.push_back(GDF_DATE64);
			} else if(h_ColumnData[col].countFloat > 0L  ||  
				(h_ColumnData[col].countFloat==0L && countInt >0L && h_ColumnData[col].countNULL >0L) ) {
				// The second condition has been added to conform to PANDAS which states that a colum of 
				// integers with a single NULL record need to be treated as floats.
				d_detectedTypes.push_back(GDF_FLOAT64);
			}
			else { 
				d_detectedTypes.push_back(GDF_INT64);
			}
		}

		raw_csv->dtypes=d_detectedTypes;

		free(h_ColumnData);
		RMM_TRY( RMM_FREE( d_ColumnData, 0 ) );
	}
	else{
		for ( int x = 0; x < raw_csv->num_actual_cols; x++) {

			std::string temp_type 	= args->dtype[x];
			gdf_dtype col_dtype		= convertStringToDtype( temp_type );

			if (col_dtype == GDF_invalid)
				return GDF_UNSUPPORTED_DTYPE;

			raw_csv->dtypes.push_back(col_dtype);
		}
	}


	//-----------------------------------------------------------------------------
	//--- allocate space for the results
	gdf_column **cols = (gdf_column **)malloc( sizeof(gdf_column *) * raw_csv->num_active_cols);

	void **d_data,**h_data;
	gdf_valid_type **d_valid,**h_valid;
    unsigned long long	*d_valid_count;
	gdf_dtype *d_dtypes,*h_dtypes;





	h_dtypes 		= (gdf_dtype*)malloc (	sizeof(gdf_dtype)* (raw_csv->num_active_cols));
	h_data 			= (void**)malloc (	sizeof(void*)* (raw_csv->num_active_cols));
	h_valid 		= (gdf_valid_type**)malloc (	sizeof(gdf_valid_type*)* (raw_csv->num_active_cols));

	RMM_TRY( RMM_ALLOC((void**)&d_dtypes, 		(sizeof(gdf_dtype) 			* raw_csv->num_active_cols), 0 ) );
	RMM_TRY( RMM_ALLOC((void**)&d_data, 		(sizeof(void *)				* raw_csv->num_active_cols), 0 ) );
	RMM_TRY( RMM_ALLOC((void**)&d_valid, 		(sizeof(gdf_valid_type *)	* raw_csv->num_active_cols), 0 ) );
	RMM_TRY( RMM_ALLOC((void**)&d_valid_count, 	(sizeof(unsigned long long) * raw_csv->num_active_cols), 0 ) );
	CUDA_TRY( cudaMemset(d_valid_count,	0, 		(sizeof(unsigned long long)	* raw_csv->num_active_cols)) );


	int stringColCount=0;
	for (int col = 0; col < raw_csv->num_active_cols; col++) {
		if(raw_csv->dtypes[col]==gdf_dtype::GDF_STRING)
			stringColCount++;
	}

	string_pair **h_str_cols = NULL, **d_str_cols = NULL;

	if (stringColCount > 0 ) {
		h_str_cols = (string_pair**) malloc ((sizeof(string_pair *)	* stringColCount));
		RMM_TRY( RMM_ALLOC((void**)&d_str_cols, 	(sizeof(string_pair *)		* stringColCount), 0) );

		for (int col = 0; col < stringColCount; col++) {
			RMM_TRY( RMM_ALLOC((void**)(h_str_cols + col), sizeof(string_pair) * (raw_csv->num_records), 0) );
		}

		CUDA_TRY(cudaMemcpy(d_str_cols, h_str_cols, sizeof(string_pair *)	* stringColCount, cudaMemcpyHostToDevice));
	}

	for (int acol = 0,col=-1; acol < raw_csv->num_actual_cols; acol++) {
		if(raw_csv->h_parseCol[acol]==false)
			continue;
		col++;

		gdf_column *gdf = (gdf_column *)malloc(sizeof(gdf_column) * 1);

		gdf->size		= raw_csv->num_records;
		gdf->dtype		= raw_csv->dtypes[col];
		gdf->null_count	= 0;						// will be filled in later

		//--- column name
		std::string str = raw_csv->col_names[acol];
		int len = str.length() + 1;
		gdf->col_name = (char *)malloc(sizeof(char) * len);
		memcpy(gdf->col_name, str.c_str(), len);
		gdf->col_name[len -1] = '\0';

		error = allocateGdfDataSpace(gdf);
		if (error != GDF_SUCCESS) {
			return error;
		}

		cols[col] 		= gdf;
		h_dtypes[col] 	= gdf->dtype;
		h_data[col] 	= gdf->data;
		h_valid[col] 	= gdf->valid;
    }

	CUDA_TRY( cudaMemcpy(d_dtypes,h_dtypes, sizeof(gdf_dtype) * (raw_csv->num_active_cols), cudaMemcpyHostToDevice));
	CUDA_TRY( cudaMemcpy(d_data,h_data, sizeof(void*) * (raw_csv->num_active_cols), cudaMemcpyHostToDevice));
	CUDA_TRY( cudaMemcpy(d_valid,h_valid, sizeof(gdf_valid_type*) * (raw_csv->num_active_cols), cudaMemcpyHostToDevice));

	free(h_dtypes);
	free(h_valid);
	free(h_data);
	free(raw_csv->h_parseCol);

	if (raw_csv->num_records != 0) {
		error = launch_dataConvertColumns(raw_csv, d_data, d_valid, d_dtypes, d_str_cols, d_valid_count);
		if (error != GDF_SUCCESS) {
			return error;
		}
		// Sync with the default stream, just in case create_from_index() is asynchronous 
		CUDA_TRY(cudaStreamSynchronize(0));
	}

	// Free buffers that are not used from this point on
	RMM_TRY( RMM_FREE( d_data, 0 ) );
	RMM_TRY( RMM_FREE ( raw_csv->recStart, 0) );
	RMM_TRY( RMM_FREE( raw_csv->d_parseCol, 0 ) );
	RMM_TRY( RMM_FREE( d_dtypes, 0 ) );
	RMM_TRY( RMM_FREE( d_valid, 0 ) );

	if (raw_csv->num_records != 0) {
		stringColCount=0;
		for (int col = 0; col < raw_csv->num_active_cols; col++) {

			gdf_column *gdf = cols[col];

			if (gdf->dtype != gdf_dtype::GDF_STRING)
				continue;

			NVStrings* const stringCol = NVStrings::create_from_index(h_str_cols[stringColCount],size_t(raw_csv->num_records));
			RMM_TRY( RMM_FREE( h_str_cols [stringColCount], 0 ) );

			if ((raw_csv->opts.quotechar != '\0') && (raw_csv->opts.doublequote==true)) {
				// In PANDAS, default of enabling doublequote for two consecutive
				// quotechar in quote fields results in reduction to single
				const string quotechar(1, raw_csv->opts.quotechar);
				const string doublequotechar(2, raw_csv->opts.quotechar);
				gdf->data = stringCol->replace(doublequotechar.c_str(), quotechar.c_str());
				NVStrings::destroy(stringCol);
			}
			else {
				gdf->data = stringCol;
			}

			stringColCount++;
		}

		vector<unsigned long long>	h_valid_count(raw_csv->num_active_cols);
		CUDA_TRY( cudaMemcpy(h_valid_count.data(), d_valid_count, sizeof(unsigned long long) * h_valid_count.size(), cudaMemcpyDeviceToHost));

		//--- set the null count
		for (size_t col = 0; col < h_valid_count.size(); col++) {
			cols[col]->null_count = raw_csv->num_records - h_valid_count[col];
		}
	}

	// Free up remaining internal buffers
	RMM_TRY( RMM_FREE( d_valid_count, 0 ) );

	RMM_TRY( RMM_FREE ( raw_csv->data, 0) );

	args->data 			= cols;
	args->num_cols_out	= raw_csv->num_active_cols;
	args->num_rows_out	= raw_csv->num_records;

	delete raw_csv;
	return error;
}



/*
 * What is passed in is the data type as a string, need to convert that into gdf_dtype enum
 */
gdf_dtype convertStringToDtype(std::string &dtype) {

	if (dtype.compare( "str") == 0) 		return GDF_STRING;
	if (dtype.compare( "date") == 0) 		return GDF_DATE64;
	if (dtype.compare( "date32") == 0) 		return GDF_DATE32;
	if (dtype.compare( "date64") == 0) 		return GDF_DATE64;
	if (dtype.compare( "timestamp") == 0)	return GDF_TIMESTAMP;
	if (dtype.compare( "category") == 0) 	return GDF_CATEGORY;
	if (dtype.compare( "float") == 0)		return GDF_FLOAT32;
	if (dtype.compare( "float32") == 0)		return GDF_FLOAT32;
	if (dtype.compare( "float64") == 0)		return GDF_FLOAT64;
	if (dtype.compare( "double") == 0)		return GDF_FLOAT64;
	if (dtype.compare( "short") == 0)		return GDF_INT16;
	if (dtype.compare( "int") == 0)			return GDF_INT32;
	if (dtype.compare( "int32") == 0)		return GDF_INT32;
	if (dtype.compare( "int64") == 0)		return GDF_INT64;
	if (dtype.compare( "long") == 0)		return GDF_INT64;

	return GDF_invalid;
}


/**---------------------------------------------------------------------------*
 * @brief Infer the compression type from the compression parameter and 
 * the input file name
 * 
 * Returns "none" if the input is not compressed.
 * 
 * @param[in] compression_arg Input string that is potentially describing 
 * the compression type. Can also be nullptr, "none", or "infer"
 * @param[in] filepath path + name of the input file
 * @param[out] compression_type String describing the inferred compression type
 * 
 * @return gdf_error with error code on failure, otherwise GDF_SUCCESS
 *---------------------------------------------------------------------------**/
gdf_error inferCompressionType(const char* compression_arg, const char* filepath, string& compression_type)
{
	if (compression_arg && 0 == strcasecmp(compression_arg, "none")) {
		compression_arg = nullptr;
	}
	if (compression_arg && 0 == strcasecmp(compression_arg, "infer"))
	{
		const char *file_ext = strrchr(filepath, '.');
		compression_arg = nullptr;
		if (file_ext)
		{
			if (!strcasecmp(file_ext, ".gz"))
				compression_arg = "gzip";
			else if (!strcasecmp(file_ext, ".zip"))
				compression_arg = "zip";
			else if (!strcasecmp(file_ext, ".bz2"))
				compression_arg = "bz2";
			else if (!strcasecmp(file_ext, ".xz"))
				compression_arg = "xz";
			else {
				// TODO: return error here
			}
		}
	}
	compression_type = compression_arg == nullptr? "none":string(compression_arg);
	
	return GDF_SUCCESS;
}


/**---------------------------------------------------------------------------*
 * @brief Uncompresses the input data and stores the allocated result into 
 * a vector.
 * 
 * @param[in] h_data Pointer to the csv data in host memory
 * @param[in] num_bytes Size of the input data, in bytes
 * @param[in] compression String describing the compression type
 * @param[out] h_uncomp_data Vector containing the output uncompressed data
 * 
 * @return gdf_error with error code on failure, otherwise GDF_SUCCESS
 *---------------------------------------------------------------------------**/
gdf_error getUncompressedHostData(const char* h_data, size_t num_bytes, const string& compression, vector<char>& h_uncomp_data) 
{	
	int comp_type = IO_UNCOMP_STREAM_TYPE_INFER;
	if (compression == "gzip")
		comp_type = IO_UNCOMP_STREAM_TYPE_GZIP;
	else if (compression == "zip")
		comp_type = IO_UNCOMP_STREAM_TYPE_ZIP;
	else if (compression == "bz2")
		comp_type = IO_UNCOMP_STREAM_TYPE_BZIP2;
	else if (compression == "xz")
		comp_type = IO_UNCOMP_STREAM_TYPE_XZ;

	return io_uncompress_single_h2d(h_data, num_bytes, comp_type, h_uncomp_data);
}


/**---------------------------------------------------------------------------*
 * @brief Uploads the relevant segment of the input csv data onto the GPU.
 * 
 * Only rows that need to be read are copied to the GPU, based on parameters
 * like nrows, skipheader, skipfooter.
 * Also updates the array of record starts to match the device data offset.
 * 
 * @param[in] h_uncomp_data Pointer to the uncompressed csv data in host memory
 * @param[in] h_uncomp_size Size of the input data, in bytes
 * @param[in,out] raw_csv Structure containing the csv parsing parameters
 * and intermediate results
 * 
 * @return gdf_error with error code on failure, otherwise GDF_SUCCESS
 *---------------------------------------------------------------------------**/
gdf_error uploadDataToDevice(const char *h_uncomp_data, size_t h_uncomp_size,
                             raw_csv_t *raw_csv) {

  // Exclude the rows that are to be skipped from the start
  GDF_REQUIRE(raw_csv->num_records > raw_csv->skiprows, GDF_INVALID_API_CALL);
  const auto first_row = raw_csv->skiprows;
  raw_csv->num_records = raw_csv->num_records - first_row;

  std::vector<cu_recstart_t> h_rec_starts(raw_csv->num_records);
  CUDA_TRY(cudaMemcpy(h_rec_starts.data(), raw_csv->recStart + first_row,
                      sizeof(cu_recstart_t) * h_rec_starts.size(),
                      cudaMemcpyDefault));

  // Trim lines that are outside range, but keep one greater for the end offset
  if (raw_csv->byte_range_size != 0) {
    auto it = h_rec_starts.end() - 1;
    while (it >= h_rec_starts.begin() &&
           *it > cu_recstart_t(raw_csv->byte_range_size)) {
      --it;
    }
    if ((it + 2) < h_rec_starts.end()) {
      h_rec_starts.erase(it + 2, h_rec_starts.end());
    }
  }

  // Discard only blank lines, only fully comment lines, or both.
  // If only handling one of them, ensure it doesn't match against \0 as we do
  // not want certain scenarios to be filtered out (end-of-file)
  if (raw_csv->opts.skipblanklines || raw_csv->opts.comment != '\0') {
    const auto match1 = raw_csv->opts.skipblanklines ? raw_csv->opts.terminator
                                                     : raw_csv->opts.comment;
    const auto match2 = raw_csv->opts.comment != '\0' ? raw_csv->opts.comment
                                                      : match1;
    h_rec_starts.erase(
        std::remove_if(h_rec_starts.begin(), h_rec_starts.end(),
                       [&](cu_recstart_t i) {
                         return (h_uncomp_data[i] == match1 ||
                                 h_uncomp_data[i] == match2);
                       }),
        h_rec_starts.end());
  }

  raw_csv->num_records = h_rec_starts.size();

  // Exclude the rows before the header row (inclusive)
  // But copy the header data for parsing the column names later (if necessary)
  if (raw_csv->header_row >= 0) {
    raw_csv->header.assign(
        h_uncomp_data + h_rec_starts[raw_csv->header_row],
        h_uncomp_data + h_rec_starts[raw_csv->header_row + 1]);
    h_rec_starts.erase(h_rec_starts.begin(),
                       h_rec_starts.begin() + raw_csv->header_row + 1);
    raw_csv->num_records = h_rec_starts.size();
  }

  // Exclude the rows that exceed past the requested number
  if (raw_csv->nrows >= 0 && raw_csv->nrows < raw_csv->num_records) {
    h_rec_starts.resize(raw_csv->nrows + 1);    // include end offset
    raw_csv->num_records = h_rec_starts.size();
  }

  // Exclude the rows that are to be skipped from the end
  if (raw_csv->skipfooter > 0) {
    h_rec_starts.resize(h_rec_starts.size() - raw_csv->skipfooter);
    raw_csv->num_records = h_rec_starts.size();
  }

  // Check that there is actual data to parse
  GDF_REQUIRE(raw_csv->num_records > 0, GDF_INVALID_API_CALL);

  const auto start_offset = h_rec_starts.front();
  const auto end_offset = h_rec_starts.back();
  raw_csv->num_bytes = end_offset - start_offset;
  assert(raw_csv->num_bytes <= h_uncomp_size);
  raw_csv->num_bits = (raw_csv->num_bytes + 63) / 64;

  // Resize and upload the rows of interest
  RMM_TRY(RMM_REALLOC(&raw_csv->recStart,
                      sizeof(cu_recstart_t) * raw_csv->num_records, 0));
  CUDA_TRY(cudaMemcpy(raw_csv->recStart, h_rec_starts.data(),
                      sizeof(cu_recstart_t) * raw_csv->num_records,
                      cudaMemcpyDefault));

  // Upload the raw data that is within the rows of interest
  RMM_TRY(RMM_ALLOC(&raw_csv->data, raw_csv->num_bytes, 0));
  CUDA_TRY(cudaMemcpy(raw_csv->data, h_uncomp_data + start_offset,
                      raw_csv->num_bytes, cudaMemcpyHostToDevice));

  // Adjust row start positions to account for the data subcopy
  thrust::transform(rmm::exec_policy()->on(0), raw_csv->recStart,
                    raw_csv->recStart + raw_csv->num_records,
                    thrust::make_constant_iterator(start_offset),
                    raw_csv->recStart, thrust::minus<cu_recstart_t>());

  // The array of row offsets includes EOF
  // reduce the number of records by one to exclude it from the row count
  raw_csv->num_records--;

  return GDF_SUCCESS;
}


/**---------------------------------------------------------------------------*
 * @brief Allocates memory for a column's parsed output and its validity bitmap
 *
 * Memory for column data is simply based upon number of rows and the size of
 * the output data type, regardless of actual validity of the row element.
 *
 * @param[in,out] col The column whose memory will be allocated
 *
 * @return gdf_error GDF_SUCCESS upon completion
 *---------------------------------------------------------------------------**/
gdf_error allocateGdfDataSpace(gdf_column *col) {
  // TODO: We should not need to allocate space if there is nothing to parse
  // Need to debug/refactor the code to eliminate this requirement
  const auto num_rows = std::max(col->size, 1);
<<<<<<< HEAD
  const auto num_masks = gdf_get_num_bytes_for_valids_allocation(num_rows);
=======
  const auto num_masks = gdf_valid_allocation_size(num_rows);
>>>>>>> d45c86f0

  RMM_TRY(RMM_ALLOC(&col->valid, sizeof(gdf_valid_type) * num_masks, 0));
  CUDA_TRY(cudaMemset(col->valid, 0, sizeof(gdf_valid_type) * num_masks));

  if (col->dtype != gdf_dtype::GDF_STRING) {
    int column_byte_width = 0;
    checkError(get_column_byte_width(col, &column_byte_width),
               "Could not get column width using data type");
    RMM_TRY(RMM_ALLOC(&col->data, num_rows * column_byte_width, 0));
  }

  return GDF_SUCCESS;
}

//----------------------------------------------------------------------------------------------------------------
//				CUDA Kernels
//----------------------------------------------------------------------------------------------------------------


/**---------------------------------------------------------------------------*
 * @brief Counts the number of rows in the input csv file.
 * 
 * Does not load the entire file into the GPU memory at any time, so it can 
 * be used to parse large files.
 * Does not take quotes into consideration, so it will return extra rows
 * if the line terminating characters are present within quotes.
 * Because of this the result should be postprocessed to remove 
 * the fake line endings.
 * 
 * @param[in] h_data Pointer to the csv data in host memory
 * @param[in] h_size Size of the input data, in bytes
 * @param[in] terminator Line terminator character
 * @param[in] quote Quote character
 * @param[out] rec_cnt The resulting number of rows (records)
 * 
 * @return gdf_error with error code on failure, otherwise GDF_SUCCESS
 *---------------------------------------------------------------------------**/
gdf_error launch_countRecords(const char *h_data, size_t h_size,
                              raw_csv_t *raw_csv, gdf_size_type &rec_cnt)
{
	const size_t chunk_count = (h_size + max_chunk_bytes - 1) / max_chunk_bytes;
	rmm::device_vector<cu_reccnt_t> d_counts(chunk_count);

	char* d_chunk = nullptr;
	RMM_TRY(RMM_ALLOC (&d_chunk, max_chunk_bytes, 0)); 

	int blockSize;		// suggested thread count to use
	int minGridSize;	// minimum block count required
	CUDA_TRY(cudaOccupancyMaxPotentialBlockSize(&minGridSize, &blockSize, countRecords));

	for (size_t ci = 0; ci < chunk_count; ++ci) {
		const auto h_chunk = h_data + ci * max_chunk_bytes;
		const auto chunk_bytes = std::min((size_t)(h_size - ci * max_chunk_bytes), max_chunk_bytes);
		const auto chunk_bits = (chunk_bytes + 63) / 64;

		// Copy chunk to device
		CUDA_TRY(cudaMemcpy(d_chunk, h_chunk, chunk_bytes, cudaMemcpyDefault));

		const int gridSize = (chunk_bits + blockSize - 1) / blockSize;
		countRecords <<< gridSize, blockSize >>> (
			d_chunk, raw_csv->opts.terminator, raw_csv->opts.quotechar,
			chunk_bytes, chunk_bits, thrust::raw_pointer_cast(&d_counts[ci])
			);
	}

	RMM_TRY( RMM_FREE(d_chunk, 0) );

	CUDA_TRY(cudaGetLastError());

	// Row count is used to allocate/track row start positions
	// If not starting at an offset, add an extra row to account for offset=0
	rec_cnt = thrust::reduce(rmm::exec_policy()->on(0), d_counts.begin(), d_counts.end());
	if (raw_csv->byte_range_offset == 0) {
		rec_cnt++;
	}

	return GDF_SUCCESS;
}


/**---------------------------------------------------------------------------* 
 * @brief CUDA kernel that counts the number of rows in the given 
 * file segment, based on the location of line terminators. 
 * 
 * @param[in] data Device memory pointer to the csv data, 
 * potentially a chunk of the whole file
 * @param[in] terminator Line terminator character
 * @param[in] quotechar Quote character
 * @param[in] num_bytes Number of bytes in the input data
 * @param[in] num_bits Number of 'bits' in the input data. Each 'bit' is
 * processed by a separate CUDA thread
 * @param[in,out] num_records Device memory pointer to the number of found rows
 * 
 * @return gdf_error with error code on failure, otherwise GDF_SUCCESS
 *---------------------------------------------------------------------------**/
__global__ void countRecords(char *data, const char terminator, const char quotechar, long num_bytes, long num_bits, 
	cu_reccnt_t* num_records) {

	// thread IDs range per block, so also need the block id
	const long tid = threadIdx.x + (blockDim.x * blockIdx.x);

	if (tid >= num_bits)
		return;

	// data ID is a multiple of 64
	const long did = tid * 64L;

	const char *raw = (data + did);

	const long byteToProcess = ((did + 64L) < num_bytes) ? 64L : (num_bytes - did);

	// process the data
	cu_reccnt_t tokenCount = 0;
	for (long x = 0; x < byteToProcess; x++) {
		// Scan and log records. If quotations are enabled, then also log quotes
		// for a postprocess ignore, as the chunk here has limited visibility.
		if ((raw[x] == terminator) || (quotechar != '\0' && raw[x] == quotechar)) {
			tokenCount++;
		}
	}
	atomicAdd(num_records, tokenCount);
}


/**---------------------------------------------------------------------------*
 * @brief Finds the start of each row (record) in the given file, based on
 * the location of line terminators. The offset of each found row is stored 
 * in the recStart data member of the csvData parameter.
 * 
 * Does not load the entire file into the GPU memory at any time, so it can 
 * be used to parse large files.
 * Does not take quotes into consideration, so it will return extra rows
 * if the line terminating characters are present within quotes.
 * Because of this the result should be postprocessed to remove 
 * the fake line endings.
 * 
 * @param[in] h_data Pointer to the csv data in host memory
 * @param[in] h_size Size of the input data, in bytes
 * @param[in,out] csvData Structure containing the csv parsing parameters
 * and intermediate results
 * 
 * @return gdf_error with error code on failure, otherwise GDF_SUCCESS
 *---------------------------------------------------------------------------**/
gdf_error launch_storeRecordStart(const char *h_data, size_t h_size,
                                  raw_csv_t *csvData) {

	char* d_chunk = nullptr;
	RMM_TRY(RMM_ALLOC (&d_chunk, max_chunk_bytes, 0)); 
	
	cu_reccnt_t*	d_num_records;
	RMM_TRY(RMM_ALLOC((void**)&d_num_records, sizeof(cu_reccnt_t), 0) );
	CUDA_TRY(cudaMemset(d_num_records, 0ull, sizeof(cu_reccnt_t)));

	int blockSize;		// suggested thread count to use
	int minGridSize;	// minimum block count required
	CUDA_TRY(cudaOccupancyMaxPotentialBlockSize(&minGridSize, &blockSize, storeRecordStart) );

	const size_t chunk_count = (h_size + max_chunk_bytes - 1) / max_chunk_bytes;
	for (size_t ci = 0; ci < chunk_count; ++ci) {	
		const auto chunk_offset = ci * max_chunk_bytes;	
		const auto h_chunk = h_data + chunk_offset;
		const auto chunk_bytes = std::min((size_t)(h_size - ci * max_chunk_bytes), max_chunk_bytes);
		const auto chunk_bits = (chunk_bytes + 63) / 64;
		// include_first_row should only apply to the first chunk
		const bool cu_include_first_row = (ci == 0) && (csvData->byte_range_offset == 0);
		
		// Copy chunk to device
		CUDA_TRY(cudaMemcpy(d_chunk, h_chunk, chunk_bytes, cudaMemcpyDefault));

		const int gridSize = (chunk_bits + blockSize - 1) / blockSize;
		storeRecordStart <<< gridSize, blockSize >>> (
			d_chunk, chunk_offset, csvData->opts.terminator, csvData->opts.quotechar, cu_include_first_row,
			chunk_bytes, chunk_bits, d_num_records,
			csvData->recStart
		);
	}

	RMM_TRY( RMM_FREE( d_num_records, 0 ) ); 
	RMM_TRY( RMM_FREE( d_chunk, 0 ) );

	CUDA_TRY( cudaGetLastError() );

	return GDF_SUCCESS;
}


/**---------------------------------------------------------------------------*
 * @brief CUDA kernel that finds the start of each row (record) in the given 
 * file segment, based on the location of line terminators. 
 * 
 * The offset of each found row is stored in a device memory array. 
 * The kernel operate on a segment (chunk) of the csv file.
 * 
 * @param[in] data Device memory pointer to the csv data, 
 * potentially a chunk of the whole file
 * @param[in] chunk_offset Offset of the data pointer from the start of the file
 * @param[in] terminator Line terminator character
 * @param[in] quotechar Quote character
 * @param[in] num_bytes Number of bytes in the input data
 * @param[in] num_bits Number of 'bits' in the input data. Each 'bit' is
 * processed by a separate CUDA thread
 * @param[in,out] num_records Device memory pointer to the number of found rows
 * @param[out] recStart device memory array containing the offset of each record
 * 
 * @return void
 *---------------------------------------------------------------------------**/
__global__ void storeRecordStart(char *data, size_t chunk_offset, 
	const char terminator, const char quotechar, bool include_first_row,
	long num_bytes, long num_bits, cu_reccnt_t* num_records,
	cu_recstart_t* recStart) {

	// thread IDs range per block, so also need the block id
	const long tid = threadIdx.x + (blockDim.x * blockIdx.x);

	if ( tid >= num_bits)
		return;

	// data ID - multiple of 64
	const long did = tid * 64L;

	if (did == 0 && include_first_row) {
		const auto pos = atomicAdd(num_records, 1ull);
		recStart[pos] = 0;
	}

	const char *raw = (data + did);

	const long byteToProcess = ((did + 64L) < num_bytes) ? 64L : (num_bytes - did);

	// process the data
	for (long x = 0; x < byteToProcess; x++) {
		// Scan and log records. If quotations are enabled, then also log quotes
		// for a postprocess ignore, as the chunk here has limited visibility.
		if ((raw[x] == terminator) || (quotechar != '\0' && raw[x] == quotechar)) {
			const auto pos = atomicAdd(num_records, 1ull);
			recStart[pos] = did + chunk_offset + x + 1;
		}
	}
}


/**---------------------------------------------------------------------------*
 * @brief Helper function to setup and launch CSV parsing CUDA kernel.
 * 
 * @param[in,out] raw_csv The metadata for the CSV data
 * @param[out] gdf The output column data
 * @param[out] valid The bitmaps indicating whether column fields are valid
 * @param[out] str_cols The start/end offsets for string data types
 * @param[out] num_valid The numbers of valid fields in columns
 *
 * @return gdf_error GDF_SUCCESS upon completion
 *---------------------------------------------------------------------------**/
gdf_error launch_dataConvertColumns(raw_csv_t *raw_csv, void **gdf,
                                    gdf_valid_type **valid, gdf_dtype *d_dtypes,
                                    string_pair **str_cols,
                                    unsigned long long *num_valid) {
  int blockSize;    // suggested thread count to use
  int minGridSize;  // minimum block count required
  CUDA_TRY(cudaOccupancyMaxPotentialBlockSize(&minGridSize, &blockSize,
                                              convertCsvToGdf));

  // Calculate actual block count to use based on records count
  int gridSize = (raw_csv->num_records + blockSize - 1) / blockSize;

  convertCsvToGdf <<< gridSize, blockSize >>> (
      raw_csv->data, raw_csv->opts, raw_csv->num_records,
      raw_csv->num_actual_cols, raw_csv->d_parseCol, raw_csv->recStart,
      d_dtypes, gdf,
      valid, str_cols, num_valid);

  CUDA_TRY(cudaGetLastError());
  return GDF_SUCCESS;
}

/**---------------------------------------------------------------------------*
 * @brief Functor for converting CSV data to cuDF data type value.
 *---------------------------------------------------------------------------**/
struct ConvertFunctor {
  /**---------------------------------------------------------------------------*
   * @brief Template specialization for operator() that handles integer types
   * that additionally checks whether the parsed data value should be overridden
   * with user-specified true/false matches.
   *
   * It is handled here rather than within convertStrToValue() as that function
   * is already used to construct the true/false match list from user-provided
   * strings at the start of parsing.
   *---------------------------------------------------------------------------**/
  template <typename T,
            typename std::enable_if_t<std::is_integral<T>::value> * = nullptr>
  __host__ __device__ __forceinline__ void operator()(
      const char *csvData, void *gdfColumnData, long rowIndex, long start,
      long end, const ParseOptions &opts) {
    T &value{static_cast<T *>(gdfColumnData)[rowIndex]};
    value = convertStrToValue<T>(csvData, start, end, opts);

    // Check for user-specified true/false values where the output is
    // replaced with 1/0 respectively
    const size_t field_len = end - start + 1;
    if (serializedTrieContains(opts.trueValuesTrie, csvData + start, field_len)) {
      value = 1;
    } else if (serializedTrieContains(opts.falseValuesTrie, csvData + start, field_len)) {
      value = 0;
    }
  }

  /**---------------------------------------------------------------------------*
   * @brief Default template operator() dispatch specialization all data types
   * (including wrapper types) that is not covered by integral specialization.
   *---------------------------------------------------------------------------**/
  template <typename T,
            typename std::enable_if_t<!std::is_integral<T>::value> * = nullptr>
  __host__ __device__ __forceinline__ void operator()(
      const char *csvData, void *gdfColumnData, long rowIndex, long start,
      long end, const ParseOptions &opts) {
    T &value{static_cast<T *>(gdfColumnData)[rowIndex]};
    value = convertStrToValue<T>(csvData, start, end, opts);
  }
};

/**---------------------------------------------------------------------------*
 * @brief CUDA kernel iterates over the data until the end of the current field
 * 
 * Also iterates over (one or more) delimiter characters after the field.
 *
 * @param[in] raw_csv The entire CSV data to read
 * @param[in] opts A set of parsing options
 * @param[in] pos Offset to start the seeking from 
 * @param[in] stop Offset of the end of the row
 *
 * @return long position of the last character in the field, including the 
 *  delimiter(s) folloing the field data
 *---------------------------------------------------------------------------**/
__device__ 
long seekFieldEnd(const char *raw_csv, const ParseOptions opts, long pos, long stop) {
	bool quotation	= false;
	while(true){
		// Use simple logic to ignore control chars between any quote seq
		// Handles nominal cases including doublequotes within quotes, but
		// may not output exact failures as PANDAS for malformed fields
		if(raw_csv[pos] == opts.quotechar){
			quotation = !quotation;
		}
		else if(quotation==false){
			if(raw_csv[pos] == opts.delimiter){
				while (opts.multi_delimiter &&
					   pos < stop &&
					   raw_csv[pos + 1] == opts.delimiter) {
					++pos;
				}
				break;
			}
			else if(raw_csv[pos] == opts.terminator){
				break;
			}
			else if(raw_csv[pos] == '\r' && ((pos+1) < stop && raw_csv[pos+1] == '\n')){
				stop--;
				break;
			}
		}
		if(pos>=stop)
			break;
		pos++;
	}
	return pos;
}

/**---------------------------------------------------------------------------*
 * @brief CUDA kernel that parses and converts CSV data into cuDF column data.
 * 
 * Data is processed one record at a time
 *
 * @param[in] raw_csv The entire CSV data to read
 * @param[in] opts A set of parsing options
 * @param[in] num_records The number of lines/rows of CSV data
 * @param[in] num_columns The number of columns of CSV data
 * @param[in] parseCol Whether to parse or skip a column
 * @param[in] recStart The start the CSV data of interest
 * @param[in] dtype The data type of the column
 * @param[out] gdf_data The output column data
 * @param[out] valid The bitmaps indicating whether column fields are valid
 * @param[out] str_cols The start/end offsets for string data types
 * @param[out] num_valid The numbers of valid fields in columns
 *
 * @return gdf_error GDF_SUCCESS upon completion
 *---------------------------------------------------------------------------**/
__global__
void convertCsvToGdf(char *raw_csv,
                     const ParseOptions opts,
                     gdf_size_type num_records,
                     int num_columns,
                     bool *parseCol,
                     cu_recstart_t *recStart,
                     gdf_dtype *dtype,
                     void **gdf_data,
                     gdf_valid_type **valid,
                     string_pair **str_cols,
                     unsigned long long *num_valid)
{
	// thread IDs range per block, so also need the block id
	long	rec_id  = threadIdx.x + (blockDim.x * blockIdx.x);		// this is entry into the field array - tid is an elements within the num_entries array

	// we can have more threads than data, make sure we are not past the end of the data
	if ( rec_id >= num_records)
		return;

	long start 		= recStart[rec_id];
	long stop 		= recStart[rec_id + 1];

	long pos 		= start;
	int  col 		= 0;
	int  actual_col = 0;
	int  stringCol 	= 0;

	while(col<num_columns){

		if(start>stop)
			break;

		pos = seekFieldEnd(raw_csv, opts, pos, stop);

		if(parseCol[col]==true){

			// check if the entire field is a NaN string - consistent with pandas
			const bool is_na = serializedTrieContains(opts.naValuesTrie, raw_csv + start, pos - start);

			// Modify start & end to ignore whitespace and quotechars
			long tempPos=pos-1;
			if(!is_na && dtype[actual_col] != gdf_dtype::GDF_CATEGORY && dtype[actual_col] != gdf_dtype::GDF_STRING){
				adjustForWhitespaceAndQuotes(raw_csv, &start, &tempPos, opts.quotechar);
			}

			if(!is_na && start<=(tempPos)) { // Empty fields are not legal values

				// Type dispatcher does not handle GDF_STRINGS
				if (dtype[actual_col] == gdf_dtype::GDF_STRING) {
					long end = pos;
					if(opts.keepquotes==false){
						if((raw_csv[start] == opts.quotechar) && (raw_csv[end-1] == opts.quotechar)){
							start++;
							end--;
						}
					}
					str_cols[stringCol][rec_id].first	= raw_csv+start;
					str_cols[stringCol][rec_id].second	= size_t(end-start);
					stringCol++;
				} else {
					cudf::type_dispatcher(
						dtype[actual_col], ConvertFunctor{}, raw_csv,
						gdf_data[actual_col], rec_id, start, tempPos, opts);
				}

				// set the valid bitmap - all bits were set to 0 to start
				long bitmapIdx 	= whichBitmap(rec_id);  	// which bitmap
				long bitIdx		= whichBit(rec_id);		// which bit - over an 8-bit index
				setBit(valid[actual_col]+bitmapIdx, bitIdx);		// This is done with atomics

				atomicAdd((unsigned long long int*)&num_valid[actual_col],(unsigned long long int)1);
			}
			else if(dtype[actual_col]==gdf_dtype::GDF_STRING){
				str_cols[stringCol][rec_id].first 	= NULL;
				str_cols[stringCol][rec_id].second 	= 0;
				stringCol++;
			}
			actual_col++;
		}
		pos++;
		start=pos;
		col++;

	}
}

/**---------------------------------------------------------------------------*
 * @brief Helper function to setup and launch CSV data type detect CUDA kernel.
 * 
 * @param[in] raw_csv The metadata for the CSV data
 * @param[out] d_columnData The count for each column data type
 *
 * @return gdf_error GDF_SUCCESS upon completion
 *---------------------------------------------------------------------------**/
gdf_error launch_dataTypeDetection(raw_csv_t *raw_csv,
                                   column_data_t *d_columnData) {
  int blockSize;    // suggested thread count to use
  int minGridSize;  // minimum block count required
  CUDA_TRY(cudaOccupancyMaxPotentialBlockSize(&minGridSize, &blockSize,
                                              dataTypeDetection));

  // Calculate actual block count to use based on records count
  int gridSize = (raw_csv->num_records + blockSize - 1) / blockSize;

  dataTypeDetection <<< gridSize, blockSize >>> (
      raw_csv->data, raw_csv->opts, raw_csv->num_records,
      raw_csv->num_actual_cols, raw_csv->d_parseCol, raw_csv->recStart,
      d_columnData);

  CUDA_TRY(cudaGetLastError());
  return GDF_SUCCESS;
}

/**
* @brief Returns true is the input character is a valid digit.
* Supports both decimal and hexadecimal digits (uppercase and lowercase).
*/
__device__ __forceinline__
bool isDigit(char c, bool is_hex){
	if (c >= '0' && c <= '9') return true;
	if (is_hex) {
		if (c >= 'A' && c <= 'F') return true;
		if (c >= 'a' && c <= 'f') return true;
	}
	return false;
}

/**---------------------------------------------------------------------------*
 * @brief CUDA kernel that parses and converts CSV data into cuDF column data.
 *
 * Data is processed in one row/record at a time, so the number of total
 * threads (tid) is equal to the number of rows.
 *
 * @param[in] raw_csv The entire CSV data to read
 * @param[in] opts A set of parsing options
 * @param[in] num_records The number of lines/rows of CSV data
 * @param[in] num_columns The number of columns of CSV data
 * @param[in] parseCol Whether to parse or skip a column
 * @param[in] recStart The start the CSV data of interest
 * @param[out] d_columnData The count for each column data type
 *
 * @returns GDF_SUCCESS upon successful computation
 *---------------------------------------------------------------------------**/
__global__
void dataTypeDetection(char *raw_csv,
                       const ParseOptions opts,
                       gdf_size_type num_records,
                       int num_columns,
                       bool *parseCol,
                       cu_recstart_t *recStart,
                       column_data_t *d_columnData)
{
	// thread IDs range per block, so also need the block id
	long	rec_id  = threadIdx.x + (blockDim.x * blockIdx.x);		// this is entry into the field array - tid is an elements within the num_entries array

	// we can have more threads than data, make sure we are not past the end of the data
	if ( rec_id >= num_records)
		return;

	long start 		= recStart[rec_id];
	long stop 		= recStart[rec_id + 1];

	long pos 		= start;
	int  col 		= 0;
	int  actual_col = 0;

	// Going through all the columns of a given record
	while(col<num_columns){

		if(start>stop)
			break;

		pos = seekFieldEnd(raw_csv, opts, pos, stop);

		// Checking if this is a column that the user wants --- user can filter columns
		if(parseCol[col]==true){

			long tempPos=pos-1;

			// Checking if the record is NULL
			if(start>(tempPos)){
				atomicAdd(& d_columnData[actual_col].countNULL, 1L);
				pos++;
				start=pos;
				col++;
				actual_col++;
				continue;	
			}

			long countNumber=0;
			long countDecimal=0;
			long countSlash=0;
			long countDash=0;
			long countColon=0;
			long countString=0;

			// Modify start & end to ignore whitespace and quotechars
			// This could possibly result in additional empty fields
			adjustForWhitespaceAndQuotes(raw_csv, &start, &tempPos);

			const long strLen = tempPos - start + 1;

			const bool maybe_hex = ((strLen > 2 && raw_csv[start] == '0' && raw_csv[start + 1] == 'x') ||
				(strLen > 3 && raw_csv[start] == '-' && raw_csv[start + 1] == '0' && raw_csv[start + 2] == 'x'));

			for(long startPos=start; startPos<=tempPos; startPos++){
				if(isDigit(raw_csv[startPos], maybe_hex)){
					countNumber++;
					continue;
				}
				// Looking for unique characters that will help identify column types.
				switch (raw_csv[startPos]){
					case '.':
						countDecimal++;break;
					case '-':
						countDash++; break;
					case '/':
						countSlash++;break;
					case ':':
						countColon++;break;
					default:
						countString++;
						break;	
				}
			}

			// Integers have to have the length of the string
			long int_req_number_cnt = strLen;
			// Off by one if they start with a minus sign
			if(raw_csv[start]=='-' && strLen > 1){
				--int_req_number_cnt;
			}
			// Off by one if they are a hexadecimal number
			if(maybe_hex) {
				--int_req_number_cnt;
			}

			if(strLen==0){ // Removed spaces ' ' in the pre-processing and thus we can have an empty string.
				atomicAdd(& d_columnData[actual_col].countNULL, 1L);
			}
			else if(countNumber==int_req_number_cnt){
				// Checking to see if we the integer value requires 8,16,32,64 bits.
				// This will allow us to allocate the exact amount of memory.
				const auto value = convertStrToValue<int64_t>(raw_csv, start, tempPos, opts);
				const size_t field_len = tempPos - start + 1;
				if (serializedTrieContains(opts.trueValuesTrie, raw_csv + start, field_len) ||
					serializedTrieContains(opts.falseValuesTrie, raw_csv + start, field_len)){
					atomicAdd(& d_columnData[actual_col].countInt8, 1L);
				}
				else if(value >= (1L<<31)){
					atomicAdd(& d_columnData[actual_col].countInt64, 1L);
				}
				else if(value >= (1L<<15)){
					atomicAdd(& d_columnData[actual_col].countInt32, 1L);
				}
				else if(value >= (1L<<7)){
					atomicAdd(& d_columnData[actual_col].countInt16, 1L);
				}
				else{
					atomicAdd(& d_columnData[actual_col].countInt8, 1L);
				}
			}
			// Floating point numbers are made up of numerical strings, have to have a decimal sign, and can have a minus sign.
			else if((countNumber==(strLen-1) && countDecimal==1) || (strLen>2 && countNumber==(strLen-2) && raw_csv[start]=='-')){
					atomicAdd(& d_columnData[actual_col].countFloat, 1L);
			}
			// The date-time field cannot have more than 3 strings. As such if an entry has more than 3 string characters, it is not 
			// a data-time field. Also, if a string has multiple decimals, then is not a legit number.
			else if(countString > 3 || countDecimal > 1){
				atomicAdd(& d_columnData[actual_col].countString, 1L);
			}
			else {
				// A date field can have either one or two '-' or '\'. A legal combination will only have one of them.
				// To simplify the process of auto column detection, we are not covering all the date-time formation permutations.
				if((countDash>0 && countDash<=2 && countSlash==0)|| (countDash==0 && countSlash>0 && 	countSlash<=2) ){
					if((countColon<=2)){
						atomicAdd(& d_columnData[actual_col].countDateAndTime, 1L);
					}
					else{
						atomicAdd(& d_columnData[actual_col].countString, 1L);					
					}
				}
				// Default field is string type.
				else{
					atomicAdd(& d_columnData[actual_col].countString, 1L);					
				}
			}
			actual_col++;
		}
		pos++;
		start=pos;
		col++;	

	}
}<|MERGE_RESOLUTION|>--- conflicted
+++ resolved
@@ -1093,11 +1093,7 @@
   // TODO: We should not need to allocate space if there is nothing to parse
   // Need to debug/refactor the code to eliminate this requirement
   const auto num_rows = std::max(col->size, 1);
-<<<<<<< HEAD
-  const auto num_masks = gdf_get_num_bytes_for_valids_allocation(num_rows);
-=======
   const auto num_masks = gdf_valid_allocation_size(num_rows);
->>>>>>> d45c86f0
 
   RMM_TRY(RMM_ALLOC(&col->valid, sizeof(gdf_valid_type) * num_masks, 0));
   CUDA_TRY(cudaMemset(col->valid, 0, sizeof(gdf_valid_type) * num_masks));
