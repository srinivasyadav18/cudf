name: pr

on:
  push:
    branches:
      - "pull-request/[0-9]+"

concurrency:
  group: ${{ github.workflow }}-${{ github.ref }}
  cancel-in-progress: true

jobs:
  pr-builder:
    needs:
      - changed-files
      - checks
      - conda-cpp-build
      - conda-cpp-checks
      - conda-cpp-tests
      - conda-python-build
      - conda-python-cudf-tests
      - conda-python-other-tests
      - conda-java-tests
      - static-configure
      - conda-notebook-tests
      - docs-build
      - wheel-build-libcudf
      - wheel-build-pylibcudf
      - wheel-build-cudf
      - wheel-tests-cudf
      - wheel-build-cudf-polars
      - wheel-tests-cudf-polars
      - cudf-polars-polars-tests
      - wheel-build-dask-cudf
      - wheel-tests-dask-cudf
      - devcontainer
      - unit-tests-cudf-pandas
      - pandas-tests
      - pandas-tests-diff
    secrets: inherit
    uses: rapidsai/shared-workflows/.github/workflows/pr-builder.yaml@branch-24.12
    if: always()
    with:
      needs: ${{ toJSON(needs) }}
  changed-files:
    runs-on: ubuntu-latest
    name: "Check changed files"
    outputs:
      test_cpp: ${{ steps.changed-files.outputs.cpp_any_changed == 'true' }}
      test_java: ${{ steps.changed-files.outputs.java_any_changed == 'true' }}
      test_notebooks: ${{ steps.changed-files.outputs.notebooks_any_changed == 'true' }}
      test_python: ${{ steps.changed-files.outputs.python_any_changed == 'true' }}
      test_cudf_pandas: ${{ steps.changed-files.outputs.cudf_pandas_any_changed == 'true' }}
    steps:
      - name: Get PR info
        id: get-pr-info
        uses: nv-gha-runners/get-pr-info@main
      - name: Checkout code repo
        uses: actions/checkout@v4
        with:
          fetch-depth: 0
          persist-credentials: false
      - name: Calculate merge base
        id: calculate-merge-base
        env:
          PR_SHA: ${{ fromJSON(steps.get-pr-info.outputs.pr-info).head.sha }}
          BASE_SHA: ${{ fromJSON(steps.get-pr-info.outputs.pr-info).base.sha }}
        run: |
          (echo -n "merge-base="; git merge-base "$BASE_SHA" "$PR_SHA") > "$GITHUB_OUTPUT"
      - name: Get changed files
        id: changed-files
        uses: tj-actions/changed-files@v45
        with:
          base_sha: ${{ steps.calculate-merge-base.outputs.merge-base }}
          sha: ${{ fromJSON(steps.get-pr-info.outputs.pr-info).head.sha }}
          files_yaml: |
            cpp:
              - '**'
              - '!CONTRIBUTING.md'
              - '!README.md'
              - '!docs/**'
              - '!img/**'
              - '!java/**'
              - '!notebooks/**'
              - '!python/**'
              - '!ci/cudf_pandas_scripts/**'
            java:
              - '**'
              - '!CONTRIBUTING.md'
              - '!README.md'
              - '!docs/**'
              - '!img/**'
              - '!notebooks/**'
              - '!python/**'
              - '!ci/cudf_pandas_scripts/**'
            notebooks:
              - '**'
              - '!CONTRIBUTING.md'
              - '!README.md'
              - '!java/**'
              - '!ci/cudf_pandas_scripts/**'
            python:
              - '**'
              - '!CONTRIBUTING.md'
              - '!README.md'
              - '!docs/**'
              - '!img/**'
              - '!java/**'
              - '!notebooks/**'
              - '!ci/cudf_pandas_scripts/**'
            cudf_pandas:
              - '**'
              - 'ci/cudf_pandas_scripts/**'
              - '!CONTRIBUTING.md'
              - '!README.md'
              - '!docs/**'
              - '!img/**'
              - '!java/**'
              - '!notebooks/**'
  checks:
    secrets: inherit
    uses: rapidsai/shared-workflows/.github/workflows/checks.yaml@branch-24.12
    with:
      enable_check_generated_files: false
  conda-cpp-build:
    needs: checks
    secrets: inherit
    uses: rapidsai/shared-workflows/.github/workflows/conda-cpp-build.yaml@branch-24.12
    with:
      build_type: pull-request
  conda-cpp-checks:
    needs: conda-cpp-build
    secrets: inherit
    uses: rapidsai/shared-workflows/.github/workflows/conda-cpp-post-build-checks.yaml@branch-24.12
    with:
      build_type: pull-request
      enable_check_symbols: true
  conda-cpp-tests:
    needs: [conda-cpp-build, changed-files]
    secrets: inherit
    uses: rapidsai/shared-workflows/.github/workflows/conda-cpp-tests.yaml@branch-24.12
    if: needs.changed-files.outputs.test_cpp == 'true'
    with:
      build_type: pull-request
  conda-python-build:
    needs: conda-cpp-build
    secrets: inherit
    uses: rapidsai/shared-workflows/.github/workflows/conda-python-build.yaml@branch-24.12
    with:
      build_type: pull-request
  conda-python-cudf-tests:
    needs: [conda-python-build, changed-files]
    secrets: inherit
    uses: rapidsai/shared-workflows/.github/workflows/conda-python-tests.yaml@branch-24.12
    if: needs.changed-files.outputs.test_python == 'true'
    with:
      build_type: pull-request
      script: "ci/test_python_cudf.sh"
  conda-python-other-tests:
    # Tests for dask_cudf, custreamz, cudf_kafka are separated for CI parallelism
    needs: [conda-python-build, changed-files]
    secrets: inherit
    uses: rapidsai/shared-workflows/.github/workflows/conda-python-tests.yaml@branch-24.12
    if: needs.changed-files.outputs.test_python == 'true'
    with:
      build_type: pull-request
      script: "ci/test_python_other.sh"
  conda-java-tests:
    needs: [conda-cpp-build, changed-files]
    secrets: inherit
    uses: rapidsai/shared-workflows/.github/workflows/custom-job.yaml@branch-24.12
    if: needs.changed-files.outputs.test_java == 'true'
    with:
      build_type: pull-request
      node_type: "gpu-v100-latest-1"
      arch: "amd64"
      container_image: "rapidsai/ci-conda:cuda12.5.1-ubuntu22.04-py3.11"
      run_script: "ci/test_java.sh"
  static-configure:
    needs: checks
    secrets: inherit
    uses: rapidsai/shared-workflows/.github/workflows/custom-job.yaml@branch-24.12
    with:
      build_type: pull-request
      # Use the wheel container so we can skip conda solves and since our
      # primary static consumers (Spark) are not in conda anyway.
      container_image: "rapidsai/ci-wheel:latest"
      run_script: "ci/configure_cpp_static.sh"
  conda-notebook-tests:
    needs: [conda-python-build, changed-files]
    secrets: inherit
    uses: rapidsai/shared-workflows/.github/workflows/custom-job.yaml@branch-24.12
    if: needs.changed-files.outputs.test_notebooks == 'true'
    with:
      build_type: pull-request
      node_type: "gpu-v100-latest-1"
      arch: "amd64"
      container_image: "rapidsai/ci-conda:cuda12.5.1-ubuntu22.04-py3.11"
      run_script: "ci/test_notebooks.sh"
  docs-build:
    needs: conda-python-build
    secrets: inherit
    uses: rapidsai/shared-workflows/.github/workflows/custom-job.yaml@branch-24.12
    with:
      build_type: pull-request
      node_type: "gpu-v100-latest-1"
      arch: "amd64"
      container_image: "rapidsai/ci-conda:cuda12.5.1-ubuntu22.04-py3.11"
      run_script: "ci/build_docs.sh"
  wheel-build-libcudf:
    needs: checks
    secrets: inherit
    uses: rapidsai/shared-workflows/.github/workflows/wheels-build.yaml@branch-24.12
    with:
      # build for every combination of arch and CUDA version, but only for the latest Python
      matrix_filter: group_by([.ARCH, (.CUDA_VER|split(".")|map(tonumber)|.[0])]) | map(max_by(.PY_VER|split(".")|map(tonumber)))
      build_type: pull-request
      script: "ci/build_wheel_libcudf.sh"
  wheel-build-pylibcudf:
    needs: [checks, wheel-build-libcudf]
    secrets: inherit
    uses: rapidsai/shared-workflows/.github/workflows/wheels-build.yaml@branch-24.12
    with:
      build_type: pull-request
      script: "ci/build_wheel_pylibcudf.sh"
  wheel-build-cudf:
    needs: wheel-build-pylibcudf
    secrets: inherit
    uses: rapidsai/shared-workflows/.github/workflows/wheels-build.yaml@branch-24.12
    with:
      build_type: pull-request
      script: "ci/build_wheel_cudf.sh"
  wheel-tests-cudf:
    needs: [wheel-build-cudf, changed-files]
    secrets: inherit
    uses: rapidsai/shared-workflows/.github/workflows/wheels-test.yaml@branch-24.12
    if: needs.changed-files.outputs.test_python == 'true'
    with:
      build_type: pull-request
      script: ci/test_wheel_cudf.sh
  wheel-build-cudf-polars:
    needs: wheel-build-pylibcudf
    secrets: inherit
    uses: rapidsai/shared-workflows/.github/workflows/wheels-build.yaml@branch-24.12
    with:
      # This selects "ARCH=amd64 + the latest supported Python + CUDA".
      matrix_filter: map(select(.ARCH == "amd64")) | group_by(.CUDA_VER|split(".")|map(tonumber)|.[0]) | map(max_by([(.PY_VER|split(".")|map(tonumber)), (.CUDA_VER|split(".")|map(tonumber))]))
      build_type: pull-request
      script: "ci/build_wheel_cudf_polars.sh"
  wheel-tests-cudf-polars:
    needs: [wheel-build-cudf-polars, changed-files]
    secrets: inherit
    uses: rapidsai/shared-workflows/.github/workflows/wheels-test.yaml@branch-24.12
    if: needs.changed-files.outputs.test_python == 'true'
    with:
      # This selects "ARCH=amd64 + the latest supported Python + CUDA".
      matrix_filter: map(select(.ARCH == "amd64")) | group_by(.CUDA_VER|split(".")|map(tonumber)|.[0]) | map(max_by([(.PY_VER|split(".")|map(tonumber)), (.CUDA_VER|split(".")|map(tonumber))]))
      build_type: pull-request
      # This always runs, but only fails if this PR touches code in
      # pylibcudf or cudf_polars
      script: "ci/test_wheel_cudf_polars.sh"
  cudf-polars-polars-tests:
    needs: wheel-build-cudf-polars
    secrets: inherit
    uses: rapidsai/shared-workflows/.github/workflows/wheels-test.yaml@branch-24.10
    with:
      # This selects "ARCH=amd64 + the latest supported Python + CUDA".
      matrix_filter: map(select(.ARCH == "amd64")) | group_by(.CUDA_VER|split(".")|map(tonumber)|.[0]) | map(max_by([(.PY_VER|split(".")|map(tonumber)), (.CUDA_VER|split(".")|map(tonumber))]))
      build_type: pull-request
      # This always runs, but only fails if this PR touches code in
      # pylibcudf or cudf_polars
      script: "ci/test_cudf_polars_polars_tests.sh"
  wheel-build-dask-cudf:
    needs: wheel-build-cudf
    secrets: inherit
    uses: rapidsai/shared-workflows/.github/workflows/wheels-build.yaml@branch-24.12
    with:
      # This selects "ARCH=amd64 + the latest supported Python + CUDA".
      matrix_filter: map(select(.ARCH == "amd64")) | group_by(.CUDA_VER|split(".")|map(tonumber)|.[0]) | map(max_by([(.PY_VER|split(".")|map(tonumber)), (.CUDA_VER|split(".")|map(tonumber))]))
      build_type: pull-request
      script: "ci/build_wheel_dask_cudf.sh"
  wheel-tests-dask-cudf:
    needs: [wheel-build-dask-cudf, changed-files]
    secrets: inherit
    uses: rapidsai/shared-workflows/.github/workflows/wheels-test.yaml@branch-24.12
    if: needs.changed-files.outputs.test_python == 'true'
    with:
      # This selects "ARCH=amd64 + the latest supported Python + CUDA".
      matrix_filter: map(select(.ARCH == "amd64")) | group_by(.CUDA_VER|split(".")|map(tonumber)|.[0]) | map(max_by([(.PY_VER|split(".")|map(tonumber)), (.CUDA_VER|split(".")|map(tonumber))]))
      build_type: pull-request
      script: ci/test_wheel_dask_cudf.sh
  devcontainer:
    secrets: inherit
    uses: rapidsai/shared-workflows/.github/workflows/build-in-devcontainer.yaml@branch-24.12
    with:
      arch: '["amd64"]'
      cuda: '["12.5"]'
      build_command: |
        sccache -z;
        build-all -DBUILD_BENCHMARKS=ON --verbose;
        sccache -s;
  unit-tests-cudf-pandas:
    needs: [wheel-build-cudf, changed-files]
    secrets: inherit
<<<<<<< HEAD
    uses: rapidsai/shared-workflows/.github/workflows/wheels-test.yaml@branch-24.12
    if: needs.changed-files.outputs.test_python == 'true'
=======
    uses: rapidsai/shared-workflows/.github/workflows/wheels-test.yaml@branch-24.10
    if: needs.changed-files.outputs.test_python == 'true' || needs.changed-files.outputs.test_cudf_pandas == 'true'
>>>>>>> ba4afae9
    with:
      # This selects "ARCH=amd64 + the latest supported Python + CUDA".
      matrix_filter: map(select(.ARCH == "amd64")) | group_by(.CUDA_VER|split(".")|map(tonumber)|.[0]) | map(max_by([(.PY_VER|split(".")|map(tonumber)), (.CUDA_VER|split(".")|map(tonumber))]))
      build_type: pull-request
      script: ci/cudf_pandas_scripts/run_tests.sh
  pandas-tests:
    # run the Pandas unit tests using PR branch
    needs: [wheel-build-cudf, changed-files]
    secrets: inherit
<<<<<<< HEAD
    uses: rapidsai/shared-workflows/.github/workflows/wheels-test.yaml@branch-24.12
    if: needs.changed-files.outputs.test_python == 'true'
=======
    uses: rapidsai/shared-workflows/.github/workflows/wheels-test.yaml@branch-24.10
    if: needs.changed-files.outputs.test_python == 'true' || needs.changed-files.outputs.test_cudf_pandas == 'true'
>>>>>>> ba4afae9
    with:
      # This selects "ARCH=amd64 + the latest supported Python + CUDA".
      matrix_filter: map(select(.ARCH == "amd64")) | group_by(.CUDA_VER|split(".")|map(tonumber)|.[0]) | map(max_by([(.PY_VER|split(".")|map(tonumber)), (.CUDA_VER|split(".")|map(tonumber))]))
      build_type: pull-request
      script: ci/cudf_pandas_scripts/pandas-tests/run.sh pr
      # Hide test failures because they exceed the GITHUB_STEP_SUMMARY output limit.
      test_summary_show: "none"
  pandas-tests-diff:
    # diff the results of running the Pandas unit tests and publish a job summary
    needs: pandas-tests
    uses: rapidsai/shared-workflows/.github/workflows/custom-job.yaml@branch-24.12
    with:
        node_type: cpu4
        build_type: pull-request
        run_script: "ci/cudf_pandas_scripts/pandas-tests/diff.sh"<|MERGE_RESOLUTION|>--- conflicted
+++ resolved
@@ -302,13 +302,8 @@
   unit-tests-cudf-pandas:
     needs: [wheel-build-cudf, changed-files]
     secrets: inherit
-<<<<<<< HEAD
-    uses: rapidsai/shared-workflows/.github/workflows/wheels-test.yaml@branch-24.12
-    if: needs.changed-files.outputs.test_python == 'true'
-=======
-    uses: rapidsai/shared-workflows/.github/workflows/wheels-test.yaml@branch-24.10
+    uses: rapidsai/shared-workflows/.github/workflows/wheels-test.yaml@branch-24.12
     if: needs.changed-files.outputs.test_python == 'true' || needs.changed-files.outputs.test_cudf_pandas == 'true'
->>>>>>> ba4afae9
     with:
       # This selects "ARCH=amd64 + the latest supported Python + CUDA".
       matrix_filter: map(select(.ARCH == "amd64")) | group_by(.CUDA_VER|split(".")|map(tonumber)|.[0]) | map(max_by([(.PY_VER|split(".")|map(tonumber)), (.CUDA_VER|split(".")|map(tonumber))]))
@@ -318,13 +313,8 @@
     # run the Pandas unit tests using PR branch
     needs: [wheel-build-cudf, changed-files]
     secrets: inherit
-<<<<<<< HEAD
-    uses: rapidsai/shared-workflows/.github/workflows/wheels-test.yaml@branch-24.12
-    if: needs.changed-files.outputs.test_python == 'true'
-=======
-    uses: rapidsai/shared-workflows/.github/workflows/wheels-test.yaml@branch-24.10
+    uses: rapidsai/shared-workflows/.github/workflows/wheels-test.yaml@branch-24.12
     if: needs.changed-files.outputs.test_python == 'true' || needs.changed-files.outputs.test_cudf_pandas == 'true'
->>>>>>> ba4afae9
     with:
       # This selects "ARCH=amd64 + the latest supported Python + CUDA".
       matrix_filter: map(select(.ARCH == "amd64")) | group_by(.CUDA_VER|split(".")|map(tonumber)|.[0]) | map(max_by([(.PY_VER|split(".")|map(tonumber)), (.CUDA_VER|split(".")|map(tonumber))]))
